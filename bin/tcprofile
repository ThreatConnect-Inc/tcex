#!/usr/bin/env python
# -*- coding: utf-8 -*-
""" TcEx Framework Profile Generation Module """
import argparse
import json
import os
import sys
import traceback
from uuid import uuid4
from collections import OrderedDict
from random import randint

import colorama as c
import redis

# Python 2 unicode
if sys.version_info[0] == 2:
    reload(sys)  # noqa: F821; pylint: disable=E0602
    sys.setdefaultencoding('utf-8')  # pylint: disable=E1101

epilog = (
    'Update the values and add the following to the local environment '
    '(e.g., ~/.bashrc or ~/.bash_profile)\n'
    '\n# ThreatConnect API Credential and URL\n'
    'export API_DEFAULT_ORG=MyOrg\n'
    'export API_ACCESS_ID=1234\n'
    'export API_SECRET_KEY=abc123\n'
    'export TC_API_PATH=https://maclaren.pub/api\n'
    '\n# API Token can be supplied optionally, but must be updated frequently.\n'
    'export TC_TOKEN=123-abc-456-def\n'
    '\n# Proxy settings are optional\n'
    'export TC_PROXY_HOST=10.10.10.10\n'
    'export TC_PROXY_PORT=3128\n'
    'export TC_PROXY_USERNAME=robin\n'
    'export TC_PROXY_PASSWORD=sparkles\n'
    '\n# The Redis IP/Host and Port\n'
    'export DB_PATH=localhost\n'
    'export DB_PORT=6379'
)

parser = argparse.ArgumentParser(
    epilog=epilog, formatter_class=argparse.RawDescriptionHelpFormatter
)
parser.add_argument(
<<<<<<< HEAD
    '--action', choices=['create', 'delete', 'replace_validation'], default='create'
)
parser.add_argument(
    '--ij', default='install.json', help='The install.json file name (default: install.json).'
=======
    '--action',
    choices=['create', 'delete', 'replace_validation', 'update', 'validate'],
    default='create',
)
parser.add_argument(
    '--ij',
    default='install.json',
    help='(Advanced) The install.json file name (default: install.json).',
>>>>>>> 58460d55
)
# parser.add_argument(
#     '--data_file',
#     action='store_true',
#     help='Attempt to build data file templates for the profile.')
parser.add_argument(
    '--outdir',
    default='tcex.d',
    help=(
        '(Advanced) The *base* output directory containing the data/profiles folder'
        '(default: tcex.d).'
    ),
)
parser.add_argument(
<<<<<<< HEAD
    '--outfile', help='The filename for the profile (default: <profile name>.json).'
)
parser.add_argument(
    '--profile_name',
    '--name',
    dest='profile_name',
    help='The profile name to create, delete, or replace_validation.',
    required=True,
=======
    '--outfile', help='(Advanced) The filename for the profile (default: <profile name>.json).'
>>>>>>> 58460d55
)
parser.add_argument(
    '--profile_name',
    '--name',
    dest='profile_name',
    help='The profile name to create, delete, or replace_validation.',
)
parser.add_argument('--redis_host', default='localhost', help='(Advanced) The redis host.')
parser.add_argument('--redis_port', default='6379', help='(Advanced) The redis port.')
parser.add_argument('--verbose', action='store_true', help='Show verbose output.')
args, extra_args = parser.parse_known_args()

c.init(autoreset=True, strip=False)


class TcProfile(object):
    """Create profiles for App"""

    def __init__(self, _args):
        """ """
        self._redis = None
        self.args = _args
        self.app_path = os.getcwd()
        self.data_dir = os.path.join(self.args.outdir, 'data')
        self.profile_dir = os.path.join(self.args.outdir, 'profiles')
        self.profiles = {}

    @staticmethod
    def _create_tcex_dirs():
        """Create tcex.d directory and sub directories."""
        dirs = ['tcex.d', 'tcex.d/data', 'tcex.d/profiles']
        for d in dirs:
            if not os.path.isdir(d):
                os.makedirs(d)

    @staticmethod
    def _handle_error(err, halt=True):
        """Print errors message and optionally exit."""
        print('{}{}{}.'.format(c.Style.BRIGHT, c.Fore.RED, err))
        if halt:
            sys.exit(1)

<<<<<<< HEAD
    @property
    def ij(self):
        """Return the install.json file."""
        if self._ij is None:
            if not os.path.isfile(self.args.ij):
                print(
                    '{}{}Configuration file ({}) could not be found.'.format(
                        c.Style.BRIGHT, c.Fore.CYAN, self.args.ij
                    )
                )

            try:
                with open(self.args.ij) as fh:
                    self._ij = json.load(fh)
            except IOError:
                err = 'Could not open install.json file: {}.'.format(self.args.ij)
                print('{}{}{}.'.format(c.Style.BRIGHT, c.Fore.RED, err))
                sys.exit(1)
        return self._ij

=======
>>>>>>> 58460d55
    def load_profiles(self):
        """Return configuration data.

        Load on first access, otherwise return existing data.

        .. code-block:: python

            self.profiles = {
                <profile name>: {
                    'data': {},
                    'ij_filename': <filename>,
                    'fqfn': 'tcex.json'
                }
        """
        if not os.path.isfile('tcex.json'):
            msg = 'The tcex.json config file is required.'
            sys.exit(msg)

        # create default directories
        self._create_tcex_dirs()

        # open tcex.json configuration file
        with open('tcex.json', 'r+') as fh:
            data = json.load(fh)
            if data.get('profiles') is not None:
                # no longer supporting profiles in tcex.json
                print(
                    '{}{}Migrating profiles from tcex.json to individual files.'.format(
                        c.Style.BRIGHT, c.Fore.YELLOW
                    )
                )

                for profile in data.get('profiles') or []:
                    outfile = '{}.json'.format(
                        profile.get('profile_name').replace(' ', '_').lower()
                    )
                    self.profile_write(profile, outfile)

                # remove legacy profile key
                del data['profiles']
                data.setdefault('profile_include_dirs', [])
                if self.profile_dir not in data.get('profile_include_dirs'):
                    data['profile_include_dirs'].append(self.profile_dir)
            fh.seek(0)
            fh.write(json.dumps(data, indent=2, sort_keys=True))
            fh.truncate()

        # load includes
        for directory in data.get('profile_include_dirs') or []:
            self.load_profile_include(directory)

    def load_profile_include(self, include_directory):
        """Load included configuration files."""
        include_directory = os.path.join(self.app_path, include_directory)
        if not os.path.isdir(include_directory):
            msg = 'Provided include directory does not exist ({}).'.format(include_directory)
            sys.exit(msg)

        for filename in sorted(os.listdir(include_directory)):
            if filename.endswith('.json'):
                fqfn = os.path.join(include_directory, filename)
                self.load_profiles_from_file(fqfn)

    def load_profiles_from_file(self, fqfn):
        """Load profiles from file.

        Args:
            fqfn (str): Fully qualified file name.
        """
        if self.args.verbose:
            print('Loading profiles from File: {}{}{}'.format(c.Style.BRIGHT, c.Fore.MAGENTA, fqfn))
        with open(fqfn, 'r+') as fh:
            data = json.load(fh)
            for profile in data:
                # force update old profiles
                self.profile_update(profile)
<<<<<<< HEAD
=======
                if self.args.action == 'validate':
                    self.validate(profile)
>>>>>>> 58460d55
            fh.seek(0)
            fh.write(json.dumps(data, indent=2, sort_keys=True))
            fh.truncate()

        for d in data:
            if d.get('profile_name') in self.profiles:
                print(
                    '{}{}Found a duplicate profile name ({}).'.format(
                        c.Style.BRIGHT, c.Fore.RED, d.get('profile_name')
                    )
                )
                sys.exit()
            self.profiles.setdefault(
                d.get('profile_name'),
                {'data': d, 'ij_filename': d.get('install_json'), 'fqfn': fqfn},
            )

    @staticmethod
    def load_install_json(filename):
        """Return install.json data.

        Load on first access, otherwise return existing data.
        """
        install_json = None
        load_output = 'Load install.json: {}{}{}{}'.format(
            c.Style.BRIGHT, c.Fore.CYAN, filename, c.Style.RESET_ALL
        )
        if filename is not None and os.path.isfile(filename):
            with open(filename) as config_data:
                install_json = json.load(config_data)
            load_output += ' {}{}(Loaded){}'.format(c.Style.BRIGHT, c.Fore.GREEN, c.Style.RESET_ALL)
        else:
            load_output += ' {}{}(Not Found){}'.format(
                c.Style.BRIGHT, c.Fore.YELLOW, c.Style.RESET_ALL
            )
            sys.exit(1)
        return install_json

    @staticmethod
    def profile_defaults_args(ij):
        """A Default profile."""
        # build default args
        profile_default_args = OrderedDict()
        profile_default_args['api_default_org'] = '$env.API_DEFAULT_ORG'
        profile_default_args['api_access_id'] = '$env.API_ACCESS_ID'
        profile_default_args['api_secret_key'] = '$envs.API_SECRET_KEY'
        profile_default_args['tc_api_path'] = '$env.TC_API_PATH'
        profile_default_args['tc_docker'] = False
        profile_default_args['tc_in_path'] = 'log'
        profile_default_args['tc_log_level'] = 'debug'
        profile_default_args['tc_log_path'] = 'log'
        profile_default_args['tc_log_to_api'] = False
        profile_default_args['tc_out_path'] = 'log'
        profile_default_args['tc_proxy_external'] = False
        profile_default_args['tc_proxy_host'] = '$env.TC_PROXY_HOST'
        profile_default_args['tc_proxy_port'] = '$env.TC_PROXY_PORT'
        profile_default_args['tc_proxy_password'] = '$envs.TC_PROXY_PASSWORD'
        profile_default_args['tc_proxy_tc'] = False
        profile_default_args['tc_proxy_username'] = '$env.TC_PROXY_USERNAME'
        profile_default_args['tc_temp_path'] = 'log'
        if ij.get('runtimeLevel') == 'Playbook':
            profile_default_args['tc_playbook_db_type'] = 'Redis'
            profile_default_args['tc_playbook_db_context'] = str(uuid4())
            profile_default_args['tc_playbook_db_path'] = '$env.DB_PATH'
            profile_default_args['tc_playbook_db_port'] = '$env.DB_PORT'
            profile_default_args['tc_playbook_out_variables'] = ''
        return profile_default_args

    @staticmethod
    def profile_args(ij):
        """App specific inputs as App args."""
        profile_args = {}

        # add App specific args
        for p in ij.get('params') or []:
            if p.get('type') == 'Boolean':
                profile_args[p.get('name')] = p.get('default', False)
            elif p.get('name') in ['api_access_id', 'api_secret_key']:
                # leave these parameters set to the value defined above
                pass
            else:
                profile_args[p.get('name')] = p.get('default', '')
        return profile_args

    def profile_delete(self):
        """Delete a profile."""
        self.validate_profile_exists()

        profile_data = self.profiles.get(self.args.profile_name)
        fqfn = profile_data.get('fqfn')
        with open(fqfn, 'r+') as fh:
            data = json.load(fh)
            for profile in data:
                if profile.get('profile_name') == self.args.profile_name:
                    data.remove(profile)
            fh.seek(0)
            fh.write(json.dumps(data, indent=2, sort_keys=True))
            fh.truncate()

        if not data:
            # remove empty file
            os.remove(fqfn)

    def profile_create(self):
        """Create a profile."""
        if self.args.profile_name in self.profiles:
            print(
                '{}{}Profile "{}" already exists.'.format(
                    c.Style.BRIGHT, c.Fore.RED, self.args.profile_name
                )
            )
            sys.exit(1)

        # load the install.json file defined as a arg (default: install.json)
        ij = self.load_install_json(self.args.ij)

        print(
            'Building Profile: {}{}{}'.format(c.Style.BRIGHT, c.Fore.CYAN, self.args.profile_name)
        )
        profile = OrderedDict()
<<<<<<< HEAD
        profile['args'] = self.profile_args
=======
        profile['args'] = {}
        profile['args']['app'] = self.profile_args(ij)
        profile['args']['default'] = self.profile_defaults_args(ij)
>>>>>>> 58460d55
        profile['autoclear'] = True
        profile['clear'] = []
        profile['description'] = ''
        profile['data_files'] = []
        profile['exit_codes'] = [0]
        profile['groups'] = [os.environ.get('TCEX_GROUP', 'qa-build')]
        profile['install_json'] = self.args.ij
        profile['profile_name'] = self.args.profile_name
        profile['quiet'] = False

        if ij.get('runtimeLevel') == 'Playbook':
            validations = self.profile_validations
            profile['validations'] = validations.get('rules')
            profile['args']['default']['tc_playbook_out_variables'] = '{}'.format(
                ','.join(validations.get('outputs'))
            )
        return profile

<<<<<<< HEAD
    @staticmethod
    def profile_update(profile):
=======
    def profile_update(self, profile):
>>>>>>> 58460d55
        """Update an existing profile with new parameters or remove deprecated parameters."""

        # warn about missing install_json parameter
        if profile.get('install_json') is None:
            print(
                '{}{}Missing install_json parameter for profile {}.'.format(
                    c.Style.BRIGHT, c.Fore.YELLOW, profile.get('profile_name')
                )
            )

        # update args section to new schema
        self.profile_update_args(profile)

        # remove legacy script field
        self.profile_update_new(profile)

        # remove legacy script field
        self.profile_remove_old(profile)

    def profile_update_args(self, profile):
        """Update old profile args to new args structure.

        .. code-block:: javascript

            "args": {
              "app": {
                "input_strings": "capitalize",
                "tc_action": "Capitalize"
            },
            "default": {
              "api_access_id": "$env.API_ACCESS_ID",
              "api_default_org": "$env.API_DEFAULT_ORG",
            },
        """
        ij = self.load_install_json(profile.get('install_json', 'install.json'))

        if (
            profile.get('args', {}).get('app') is None
            or profile.get('args', {}).get('default') is None
        ):
            _args = profile.pop('args')
            profile['args'] = {}
            profile['args']['app'] = {}
            profile['args']['default'] = {}
            for arg in self.profile_args(ij):
                try:
                    profile['args']['app'][arg] = _args.pop(arg)
                except KeyError:
                    # set the value to the default?
                    # profile['args']['app'][arg] = self.profile_args.get(arg)
                    # TODO: prompt to add missing input?
                    if args.verbose:
                        print(
                            '{}{}Input "{}" not found in profile "{}".'.format(
                                c.Style.BRIGHT, c.Fore.YELLOW, arg, profile.get('profile_name')
                            )
                        )
            profile['args']['default'] = _args
            print(
                '{}{}Updating args section to new schema for profile {}.'.format(
                    c.Style.BRIGHT, c.Fore.YELLOW, profile.get('profile_name')
                )
            )

<<<<<<< HEAD
        # add new autoclear field
        # if profile.get('autoclear') is None:
        #     profile['autoclear'] = False

        # update old profiles with new "data_type" field.
        for validation in profile.get('validations', []):
=======
    def validate(self, profile):
        """Validate profiles"""
        ij = self.load_install_json(profile.get('install_json', 'install.json'))
        print('{}{}Profile: "{}".'.format(c.Style.BRIGHT, c.Fore.BLUE, profile.get('profile_name')))
        for arg in self.profile_args(ij):
            if profile.get('args', {}).get('app', {}).get(arg) is None:
                print('{}{}Input "{}" not found.'.format(c.Style.BRIGHT, c.Fore.YELLOW, arg))

    @staticmethod
    def profile_update_new(profile):
        """Update old profile with new fields."""

        # add new autoclear field
        if profile.get('autoclear') is None:
            profile['autoclear'] = True

        # add new "data_type" field if not there
        for validation in profile.get('validations') or []:
>>>>>>> 58460d55
            if validation.get('data_type') is None:
                print('{}{}Adding new "data_type" parameter.'.format(c.Style.BRIGHT, c.Fore.YELLOW))
                validation['data_type'] = 'redis'

    @staticmethod
    def profile_remove_old(profile):
        """Update profile removing legacy script field."""
        # cleanup
        if profile.get('install_json') is not None and profile.get('script') is not None:
            print(
                '{}{}Removing deprecated "script" parameter.'.format(c.Style.BRIGHT, c.Fore.YELLOW)
            )
            profile.pop('script')

    @property
    def profile_validations(self):
        """Profile validation rules."""
        ij = self.load_install_json(self.args.ij)
        validations = {'rules': [], 'outputs': []}

        job_id = randint(1000, 9999)
        for o in ij.get('playbook', {}).get('outputVariables') or []:
            variable = '#App:{}:{}!{}'.format(job_id, o.get('name'), o.get('type'))
            validations['outputs'].append(variable)

            # null check
            od = OrderedDict()
            if o.get('type').endswith('Array'):
                od['data'] = [None, []]
                od['data_type'] = 'redis'
                od['operator'] = 'ni'
            else:
                od['data'] = None
                od['data_type'] = 'redis'
                od['operator'] = 'ne'
            od['variable'] = variable
            validations['rules'].append(od)

            # type check
            od = OrderedDict()
            if o.get('type').endswith('Array'):
                od['data'] = 'array'
                od['data_type'] = 'redis'
                od['operator'] = 'it'
            elif o.get('type').endswith('Binary'):
                od['data'] = 'binary'
                od['data_type'] = 'redis'
                od['operator'] = 'it'
            elif o.get('type').endswith('Entity') or o.get('type') == 'KeyValue':
                od['data'] = 'entity'
                od['data_type'] = 'redis'
                od['operator'] = 'it'
            else:
                od['data'] = 'string'
                od['data_type'] = 'redis'
                od['operator'] = 'it'
            od['variable'] = variable
            validations['rules'].append(od)
        return validations

    def profile_write(self, profile, outfile=None):
        """Write the profile to the output directory."""
        if not os.path.isdir(self.profile_dir):
            os.makedirs(self.profile_dir)
        if not os.path.isdir(self.data_dir):
            os.makedirs(self.data_dir)
        # fully qualified output file
        if outfile is None:
            outfile = '{}.json'.format(profile.get('profile_name').replace(' ', '_').lower())
        fqpn = os.path.join(self.profile_dir, outfile)

        if os.path.isfile(fqpn):
            # append
            print('Append to File: {}{}{}'.format(c.Style.BRIGHT, c.Fore.CYAN, fqpn))
            with open(fqpn, 'r+') as fh:
                try:
                    data = json.load(fh, object_pairs_hook=OrderedDict)
                except ValueError as e:
                    print('{}{}Can not parse JSON data ({}).'.format(c.Style.BRIGHT, c.Fore.RED, e))
                    sys.exit(1)

                data.append(profile)
                fh.seek(0)
                fh.write(json.dumps(data, indent=2, sort_keys=True))
                fh.truncate()
        else:
            # create
            print('Create File: {}{}{}'.format(c.Style.BRIGHT, c.Fore.CYAN, fqpn))
            with open(fqpn, 'w') as fh:
                data = [profile]
                fh.write(json.dumps(data, indent=2, sort_keys=True))

    @property
    def redis(self):
        """Return instance of Redis."""
        if self._redis is None:
            self._redis = redis.StrictRedis(host=self.args.redis_host, port=self.args.redis_port)
        return self._redis

    def replace_validation(self):
        """Replace the validation configuration in the selected profile."""
        self.validate_profile_exists()
        profile_data = self.profiles.get(self.args.profile_name)

        # check redis
        if redis is None:
            self._handle_error('Could not get connection to Redis')

        # load hash
        redis_hash = profile_data.get('data', {}).get('args', {}).get('tc_playbook_db_context')
        if redis_hash is None:
            self._handle_error('Could not find redis hash (db context).')

        # load data
        data = self.redis.hgetall(redis_hash)
        if data is None:
            self._handle_error('Could not load data for hash {}.'.format(redis_hash))
        validations = {'rules': [], 'outputs': []}
        for v, d in data.items():
            variable = v.decode('utf-8')
            # data = d.decode('utf-8')
            data = json.loads(d.decode('utf-8'))
            # if data == 'null':
            if data is None:
                continue
            validations['outputs'].append(variable)

            # null check
            od = OrderedDict()
            od['data'] = data
            od['data_type'] = 'redis'
            od['operator'] = 'eq'
            od['variable'] = variable
            # if variable.endswith('Array'):
            #     od['data'] = json.loads(data)
            #     od['data_type'] = 'redis'
            #     od['operator'] = 'eq'
            #     od['variable'] = variable
            # elif variable.endswith('Binary'):
            #     od['data'] = json.loads(data)
            #     od['data_type'] = 'redis'
            #     od['operator'] = 'eq'
            #     od['variable'] = variable
            # elif variable.endswith('String'):
            #     od['data'] = json.loads(data)
            #     od['data_type'] = 'redis'
            #     od['operator'] = 'eq'
            #     od['variable'] = variable
            validations['rules'].append(od)

        fqfn = profile_data.get('fqfn')
        with open(fqfn, 'r+') as fh:
            data = json.load(fh)
            for profile in data:
                if profile.get('profile_name') == self.args.profile_name:
                    profile['validations'] = validations.get('rules')
                    profile['args']['default']['tc_playbook_out_variables'] = ','.join(
                        validations.get('outputs')
                    )
            fh.seek(0)
            fh.write(json.dumps(data, indent=2, sort_keys=True))
            fh.truncate()

    def validate_profile_exists(self):
        """Validate the provided profiles name exists."""
        if self.args.profile_name not in self.profiles:
            self._handle_error('Could not find profile "{}"'.format(self.args.profile_name))


if __name__ == '__main__':
    try:
        tcp = TcProfile(args)

        # load all profiles
        tcp.load_profiles()

        if args.action == 'create':
            if args.profile_name is None:
                print(
                    '{}{}{}'.format(
                        c.Style.BRIGHT, c.Fore.RED, 'For action of create the "--name" is required.'
                    )
                )
                sys.exit()
            profile_ = tcp.profile_create()
            tcp.profile_write(profile_, args.outfile)
        elif args.action == 'delete':
            tcp.profile_delete()
        elif args.action == 'replace_validation':
            tcp.replace_validation()
<<<<<<< HEAD
        # elif args.action == 'update':
        #     # profiles are automatically updated during loading process
        #     pass
=======
        elif args.action == 'update':
            # profiles are automatically updated during loading process
            pass
        elif args.action == 'validate':
            # validating is run during load_profile()
            pass
>>>>>>> 58460d55

        # exit
        sys.exit()
    except Exception:
        print('{}{}{}'.format(c.Style.BRIGHT, c.Fore.RED, traceback.format_exc()))
        sys.exit(1)<|MERGE_RESOLUTION|>--- conflicted
+++ resolved
@@ -42,12 +42,6 @@
     epilog=epilog, formatter_class=argparse.RawDescriptionHelpFormatter
 )
 parser.add_argument(
-<<<<<<< HEAD
-    '--action', choices=['create', 'delete', 'replace_validation'], default='create'
-)
-parser.add_argument(
-    '--ij', default='install.json', help='The install.json file name (default: install.json).'
-=======
     '--action',
     choices=['create', 'delete', 'replace_validation', 'update', 'validate'],
     default='create',
@@ -56,7 +50,6 @@
     '--ij',
     default='install.json',
     help='(Advanced) The install.json file name (default: install.json).',
->>>>>>> 58460d55
 )
 # parser.add_argument(
 #     '--data_file',
@@ -71,18 +64,7 @@
     ),
 )
 parser.add_argument(
-<<<<<<< HEAD
-    '--outfile', help='The filename for the profile (default: <profile name>.json).'
-)
-parser.add_argument(
-    '--profile_name',
-    '--name',
-    dest='profile_name',
-    help='The profile name to create, delete, or replace_validation.',
-    required=True,
-=======
     '--outfile', help='(Advanced) The filename for the profile (default: <profile name>.json).'
->>>>>>> 58460d55
 )
 parser.add_argument(
     '--profile_name',
@@ -125,29 +107,6 @@
         if halt:
             sys.exit(1)
 
-<<<<<<< HEAD
-    @property
-    def ij(self):
-        """Return the install.json file."""
-        if self._ij is None:
-            if not os.path.isfile(self.args.ij):
-                print(
-                    '{}{}Configuration file ({}) could not be found.'.format(
-                        c.Style.BRIGHT, c.Fore.CYAN, self.args.ij
-                    )
-                )
-
-            try:
-                with open(self.args.ij) as fh:
-                    self._ij = json.load(fh)
-            except IOError:
-                err = 'Could not open install.json file: {}.'.format(self.args.ij)
-                print('{}{}{}.'.format(c.Style.BRIGHT, c.Fore.RED, err))
-                sys.exit(1)
-        return self._ij
-
-=======
->>>>>>> 58460d55
     def load_profiles(self):
         """Return configuration data.
 
@@ -224,11 +183,8 @@
             for profile in data:
                 # force update old profiles
                 self.profile_update(profile)
-<<<<<<< HEAD
-=======
                 if self.args.action == 'validate':
                     self.validate(profile)
->>>>>>> 58460d55
             fh.seek(0)
             fh.write(json.dumps(data, indent=2, sort_keys=True))
             fh.truncate()
@@ -349,13 +305,9 @@
             'Building Profile: {}{}{}'.format(c.Style.BRIGHT, c.Fore.CYAN, self.args.profile_name)
         )
         profile = OrderedDict()
-<<<<<<< HEAD
-        profile['args'] = self.profile_args
-=======
         profile['args'] = {}
         profile['args']['app'] = self.profile_args(ij)
         profile['args']['default'] = self.profile_defaults_args(ij)
->>>>>>> 58460d55
         profile['autoclear'] = True
         profile['clear'] = []
         profile['description'] = ''
@@ -374,12 +326,7 @@
             )
         return profile
 
-<<<<<<< HEAD
-    @staticmethod
-    def profile_update(profile):
-=======
     def profile_update(self, profile):
->>>>>>> 58460d55
         """Update an existing profile with new parameters or remove deprecated parameters."""
 
         # warn about missing install_json parameter
@@ -444,14 +391,6 @@
                 )
             )
 
-<<<<<<< HEAD
-        # add new autoclear field
-        # if profile.get('autoclear') is None:
-        #     profile['autoclear'] = False
-
-        # update old profiles with new "data_type" field.
-        for validation in profile.get('validations', []):
-=======
     def validate(self, profile):
         """Validate profiles"""
         ij = self.load_install_json(profile.get('install_json', 'install.json'))
@@ -470,7 +409,6 @@
 
         # add new "data_type" field if not there
         for validation in profile.get('validations') or []:
->>>>>>> 58460d55
             if validation.get('data_type') is None:
                 print('{}{}Adding new "data_type" parameter.'.format(c.Style.BRIGHT, c.Fore.YELLOW))
                 validation['data_type'] = 'redis'
@@ -661,18 +599,12 @@
             tcp.profile_delete()
         elif args.action == 'replace_validation':
             tcp.replace_validation()
-<<<<<<< HEAD
-        # elif args.action == 'update':
-        #     # profiles are automatically updated during loading process
-        #     pass
-=======
         elif args.action == 'update':
             # profiles are automatically updated during loading process
             pass
         elif args.action == 'validate':
             # validating is run during load_profile()
             pass
->>>>>>> 58460d55
 
         # exit
         sys.exit()
