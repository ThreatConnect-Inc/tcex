--- conflicted
+++ resolved
@@ -28,28 +28,12 @@
 parser.add_argument(
     '--config', default='tcex.json', help='Build configuration file. (Default: tcex.json)'
 )
-<<<<<<< HEAD
-# parser.add_argument(
-#     '--dryrun', action='store_true', help='Perform a dry run of the build.')
-parser.add_argument(
-    '--install_json', help='(Advanced) The install.json file name for the App that should be built.'
-)
-parser.add_argument(
-    '--outdir',
-    default='target',
-    help='(Advanced) Directory to write the outfile. (Default: target)',
-)
-# parser.add_argument(
-#     '--validate', help='The install.json file to validate.')
-=======
-parser.add_argument('--flake8', action='store_true', help='Run flake8 on current project.')
 parser.add_argument(
     '--install_json', help='The install.json file name for the App that should be built.'
 )
 parser.add_argument(
     '--outdir', default='target', help='Directory to write the outfile. (Default: target)'
 )
->>>>>>> fe4b1f6c
 args, extra_args = parser.parse_known_args()
 
 # Load Schema
@@ -65,11 +49,7 @@
     """
 
     def __init__(self, _args):
-<<<<<<< HEAD
-        """ """
-=======
         """Init Class properties"""
->>>>>>> fe4b1f6c
         self._args = _args
         self.app_path = os.getcwd()
         self.exit_code = 0
@@ -251,10 +231,7 @@
         if os.access(template_app_path, os.W_OK):
             # cleanup any previous failed builds
             shutil.rmtree(template_app_path)
-<<<<<<< HEAD
-=======
         print('\n{}{}Packaging App:'.format(c.Style.BRIGHT, c.Fore.BLUE))
->>>>>>> fe4b1f6c
         print(
             'Building App Template: {}{}{}'.format(c.Style.BRIGHT, c.Fore.CYAN, template_app_path)
         )
