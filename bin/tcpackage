#!/usr/bin/env python
# -*- coding: utf-8 -*-
""" TcEx Framework Package Module """
import argparse
import ast
import imp
import importlib
import json
import os
import re
import shutil
import sys
import traceback
import zipfile
<<<<<<< HEAD
from collections import OrderedDict
=======
from collections import deque, OrderedDict
>>>>>>> 58460d55

import colorama as c
from jsonschema import SchemaError, ValidationError, validate
from stdlib_list import stdlib_list

# Python 2 unicode
if sys.version_info[0] == 2:
    reload(sys)  # noqa: F821; pylint: disable=E0602
    sys.setdefaultencoding('utf-8')  # pylint: disable=E1101

parser = argparse.ArgumentParser()
parser.add_argument('--bundle', action='store_true', help='Build a bundle file.')
parser.add_argument(
    '--exclude', action='append', default=[], help='File and directories to exclude from build.'
)
parser.add_argument(
    '--config', default='tcex.json', help='Build configuration file. (Default: tcex.json)'
)
<<<<<<< HEAD
=======
parser.add_argument(
    '--ignore_validation', action='store_true', help='Do not exit on validation errors.'
)
>>>>>>> 58460d55
parser.add_argument(
    '--install_json', help='The install.json file name for the App that should be built.'
)
parser.add_argument(
    '--outdir', default='target', help='Directory to write the outfile. (Default: target)'
)
args, extra_args = parser.parse_known_args()

# Load Schema
# schema_file = os.path.join(os.path.dirname(os.path.realpath(__file__)), 'tcex_json_schema.json')


# TODO: Clean this up when time allows
class TcPackage(object):
    """Package the app for deployment

    This method will package the app for deployment to ThreatConnect. Validation of the
    install.json file or files will be automatically run before packaging the app.
    """

    def __init__(self, _args):
        """Init Class properties"""
        self.args = _args
        self.app_path = os.getcwd()
        self.exit_code = 0
        self.features = ['secureParams', 'aotExecutionEnabled']

        # defaults
        self._app_packages = []
        self.config = {}
        self._schema = None
        self.schema_file = 'tcex_json_schema.json'

        # initialize colorama
        c.init(autoreset=True, strip=False)

        # load config
        self._load_config()

    def _load_config(self):
        """ """
        # load config
        if os.path.isfile(self.args.config):
            with open(self.args.config, 'r') as fh:
                try:
                    self.config = json.load(fh).get('package', {})
                except ValueError as e:
                    print('Invalid JSON File {}{}({})'.format(c.Style.BRIGHT, c.Fore.RED, e))
                    sys.exit(1)

    @staticmethod
    def _load_install_json(file):
        """Load install.json file"""
        install_data = {}
        if os.path.isfile(file):
            with open(file) as fh:
                install_data = json.load(fh, object_pairs_hook=OrderedDict)
        else:
            print('{}{}Could not load {} file.'.format(c.Style.BRIGHT, c.Fore.YELLOW, file))

        # if not install_data.get('apiUserTokenParam'):
        #     print('{}{}The current install.json file is missing param "apiUserTokenParam"'.format(
        #         c.Style.BRIGHT, c.Fore.YELLOW))

        return install_data

    def _update_install_json(self, install_json):
        """Write install.json file"""
        updated = False
        # Update features
        install_json.setdefault('features', [])
        for feature in self.features:
            if feature not in install_json.get('features'):
                install_json['features'].append(feature)
                updated = True
                print(
                    'Updating install.json for feature: {}{}{}'.format(
                        c.Style.BRIGHT, c.Fore.CYAN, feature
                    )
                )

        return install_json, updated

    @staticmethod
    def _write_install_json(filename, install_json):
        """Write install.json file"""
        # TODO: why check if it exists?
        if os.path.isfile(filename):
            with open(filename, 'w') as fh:
                json.dump(install_json, fh, indent=4, sort_keys=True)
        else:
            print('{}{}Could not write {} file.'.format(c.Style.BRIGHT, c.Fore.YELLOW, filename))

    def bundle(self, bundle_name):
        """Bundle App"""
        if self.args.bundle or self.config.get('bundle', False):
            print('{}{}'.format(c.Style.BRIGHT, '-' * 100))
            if self.config.get('bundle_packages') is not None:
                for bundle in self.config.get('bundle_packages') or []:
                    bundle_name = bundle.get('name')
                    bundle_patterns = bundle.get('patterns')

                    bundle_apps = []
                    for app in self._app_packages:
                        for app_pattern in bundle_patterns:
                            p = re.compile(app_pattern, re.IGNORECASE)
                            if p.match(app):
                                bundle_apps.append(app)

                    # bundle app in zip
                    if bundle_apps:
                        self.bundle_apps(bundle_name, bundle_apps)
            else:
                self.bundle_apps(bundle_name, self._app_packages)

    def bundle_apps(self, bundle_name, bundle_apps):
        """Bundle zip (tcx) file"""
        bundle_file = os.path.join(
            self.app_path, self.args.outdir, '{}-bundle.zip'.format(bundle_name)
        )
        print(
            'Creating bundle: {}{}{}'.format(
                c.Style.BRIGHT, c.Fore.CYAN, os.path.basename(bundle_file)
            )
        )
        z = zipfile.ZipFile(bundle_file, 'w')
        for app in bundle_apps:
            print('  Adding: {}{}{}'.format(c.Style.BRIGHT, c.Fore.GREEN, os.path.basename(app)))
            z.write(app, os.path.basename(app))
        z.close()

    def check_ast(self, app_path=None):
        """Run ast on each Python file.

        Args:
            app_path (str, optional): Defaults to None. The path of Python files.
        """
        print('\n{}{}Validating File Syntax:'.format(c.Style.BRIGHT, c.Fore.BLUE))

        app_path = app_path or '.'
        error = False

        print('{}{!s:<60}{!s:<25}'.format(c.Style.BRIGHT, 'File:', 'Status:'))
        for filename in sorted(os.listdir(app_path)):
            errors = []
            status = 'passed'
            status_color = c.Fore.GREEN
            if filename.endswith('.py'):
                try:
                    with open(filename, 'rb') as f:
                        ast.parse(f.read(), filename=filename)
                except SyntaxError:
                    status = 'failed'
                    status_color = c.Fore.RED
                    errors = traceback.format_exc().split('\n')[-5:-2]
                    error = True

            elif filename.endswith('.json'):
                try:
                    with open(filename, 'r') as fh:
                        json.load(fh)
                except Exception:
                    status = 'failed'
                    status_color = c.Fore.RED
                    error = True
            else:
                # skip unsupported file types
                continue

            # display results
            print('{!s:<60}{}{!s:<25}'.format(filename, status_color, status))
            for line in errors:
                print('{}{}{}'.format(c.Style.BRIGHT, c.Fore.RED, line))

        if error:
            if not self.args.ignore_validation:
                print('\n{}Build failed due file(s) with invalid syntax.'.format(c.Fore.RED))
                sys.exit(1)

    def check_imports(self):
        """Check the projects top level directory for missing imports.

        This method will check only files ending in **.py** and does not handle imports validation
        for sub-directories.
        """
        modules = []
        missing_modules = False
        for file in sorted(os.listdir(self.app_path)):
            if not file.endswith('.py'):
                continue

            fq_path = os.path.join(self.app_path, file)
            with open(fq_path, 'rb') as f:
                # TODO: fix this
                code_lines = deque([(f.read(), 1)])

                while code_lines:
                    status = 'missing'
                    status_color = c.Fore.RED

                    code, lineno = code_lines.popleft()  # pylint: disable=W0612
                    try:
                        parsed_code = ast.parse(code)
                        for node in ast.walk(parsed_code):
                            if isinstance(node, ast.Import):
                                for n in node.names:
                                    m = n.name.split('.')[0]
                                    if self.check_import_stdlib(m):
                                        # stdlib module, not need to proceed
                                        continue
                                    m_status = self.check_imported(m)
                                    if not m_status:
                                        missing_modules = True
                                    modules.append({'file': file, 'module': m, 'status': m_status})
                            elif isinstance(node, ast.ImportFrom):
                                m = node.module.split('.')[0]
                                if self.check_import_stdlib(m):
                                    # stdlib module, not need to proceed
                                    continue
                                m_status = self.check_imported(m)
                                if not m_status:
                                    missing_modules = True
                                modules.append({'file': file, 'module': m, 'status': m_status})
                            else:
                                continue
                    except SyntaxError:
                        pass

        print('\n{}{}Validating Imports:'.format(c.Style.BRIGHT, c.Fore.BLUE))
        print('{}{!s:<30}{!s:<30}{!s:<25}'.format(c.Style.BRIGHT, 'File:', 'Module:', 'Status:'))
        for module_data in modules:
            status = 'passed'
            status_color = c.Fore.GREEN
            if not module_data.get('status'):
                status = 'failed'
                status_color = c.Fore.RED
            print(
                '{!s:<30}{}{!s:<30}{}{!s:<25}'.format(
                    module_data.get('file'),
                    c.Fore.WHITE,
                    module_data.get('module'),
                    status_color,
                    status,
                )
            )

        if missing_modules:
            if not self.args.ignore_validation:
                print(
                    '\n{}Build failed due to missing required Python module(s).'.format(c.Fore.RED)
                )
                sys.exit(1)

    @staticmethod
    def check_import_stdlib(module):
        """Check if module is in Python stdlib"""
        if (
            module in stdlib_list('2.7')
            or module in stdlib_list('3.4')
            or module in stdlib_list('3.5')
            or module in stdlib_list('3.6')
            or module in stdlib_list('3.7')
        ):
            return True
        return False

    @staticmethod
    def check_imported(module):
        """Check whether the provide module can be imported (package installed).

        Args:
            module (str): The name of the module to check availability.

        Returns:
            bool: True if the module can be imported, False otherwise.
        """

        imported = True
        module_info = ('', '', '')
        # TODO: update to a cleaner method that doesn't require importing the module and
        # running inline code.
        try:
            # block print statements in imported module
            sys.stdout = open(os.devnull, 'w')
            importlib.import_module(module)
            # reset stdout
            sys.stdout = sys.__stdout__
            module_info = imp.find_module(module)
        except ImportError:
            imported = False

        # get module path
        module_path = module_info[1]
        description = module_info[2]

        if not description:
            # if description is None or empty string the module could not be imported
            imported = False
        elif not description and not module_path:
            # if description/module_path are None or empty string the module could not be imported
            imported = False
        elif module_path is not None and (
            'dist-packages' in module_path or 'site-packages' in module_path
        ):
            # if dist-packages|site-packages in module_path the import doesn't count
            imported = False
        return imported

    def check_install_json(self):
        """Check all install.json files for valid schema.

        """
        # the install.json files can't be validates if the schema file is not present
        if self.schema is None:
            return

        print('\n{}{}Validating install.json Schema:'.format(c.Style.BRIGHT, c.Fore.BLUE))

        if self.args.install_json is not None:
            contents = [self.args.install_json]
        else:
            contents = os.listdir(self.app_path)

        print('{}{!s:<60}{!s:<25}'.format(c.Style.BRIGHT, 'File:', 'Status:'))
        invalid_schema = False
        for install_json in sorted(contents):
            # skip files that are not install.json files
            if 'install.json' not in install_json:
                continue

            error = ''
            status = 'passed'
            status_color = c.Fore.GREEN

            if self.schema is not None:
                try:
                    with open(install_json) as fh:
                        data = json.loads(fh.read())
                    validate(data, self.schema)
                except SchemaError as e:
                    # check_ast performs JSON validation of all JSON files. this exception should
                    # never match.
                    status = 'failed'
                    status_color = c.Fore.RED
                    error = e
                    invalid_schema = True
                except ValidationError as e:
                    status = 'failed'
                    status_color = c.Fore.RED
                    error = e.message
                    invalid_schema = True
            print('{!s:<60}{}{!s:<25}'.format(install_json, status_color, status))
            if error:
                print('  {}{}{}'.format(c.Style.BRIGHT, c.Fore.RED, error))

        if invalid_schema:
            if not self.args.ignore_validation:
                print(
                    '\n{}Build failed due to invalid schema in install.json file(s).'.format(
                        c.Fore.RED
                    )
                )
                sys.exit(1)

    @property
    def commit_hash(self):
        """Return the current commit hash if available.

        This is not a required task so best effort is fine. In other words this is not guaranteed
        to work 100% of the time.
        """
        commit_hash = None
        branch = None
        branch_file = '.git/HEAD'  # ref: refs/heads/develop

        # get current branch
        if os.path.isfile(branch_file):
            with open(branch_file, 'r') as f:
                try:
                    branch = f.read().strip().split('/')[2]
                except IndexError:
                    pass

            # get commit hash
            if branch:
                hash_file = '.git/refs/heads/{}'.format(branch)
                if os.path.isfile(hash_file):
                    with open(hash_file, 'r') as f:
                        commit_hash = f.read().strip()
        return commit_hash

    def package(self):
        """Package the App for deployment in TcEx"""

        #
        # create build directory
        #
        tmp_path = os.path.join(self.app_path, self.args.outdir, 'build')
        if not os.path.isdir(tmp_path):
            os.makedirs(tmp_path)

        #
        # temp path and cleanup
        #
        template_app_path = os.path.join(tmp_path, 'template')
        if os.access(template_app_path, os.W_OK):
            # cleanup any previous failed builds
            shutil.rmtree(template_app_path)
        print('\n{}{}Packaging App:'.format(c.Style.BRIGHT, c.Fore.BLUE))
        print(
            'Building App Template: {}{}{}'.format(c.Style.BRIGHT, c.Fore.CYAN, template_app_path)
        )

        #
        # build exclude file/directory list
        #
        excludes = [
            self.args.config,
            self.args.outdir,
            '__pycache__',
            '.c9',  # C9 IDE
            '.git',  # git directory
            '.gitmodules',  # git modules
            '*.pyc',  # any pyc file
            '.python-version',  # pyenv
            '.vscode',  # Visual Studio Code
            'log',  # log directory
        ]
        excludes.extend(self.args.exclude)
        excludes.extend(self.config.get('excludes', []))
        patterns = ', '.join(excludes)
        print('Excluding: {}{}{}'.format(c.Style.BRIGHT, c.Fore.CYAN, patterns))

        #
        # copy project directory to temp location to use as template for multiple builds
        #
        ignore_patterns = shutil.ignore_patterns(*excludes)
        shutil.copytree(self.app_path, template_app_path, False, ignore_patterns)

        #
        # build list of app json files
        #
        if self.args.install_json is not None:
            contents = [self.args.install_json]
        else:
            contents = os.listdir(self.app_path)

        #
        # package app
        #
        for install_json in sorted(contents):
            # skip files that are not install.json files
            if 'install.json' not in install_json:
                continue

            # divider
            print('{}{}'.format(c.Style.BRIGHT, '-' * 100))

            # get App Name from config, install.json prefix or directory name.
            if install_json == 'install.json':
                app_name = self.config.get('app_name', os.path.basename(self.app_path))
            else:
                app_name = install_json.split('.')[0]

            print('Processing: {}{}{}'.format(c.Style.BRIGHT, c.Fore.CYAN, app_name))

            #
            # load install json
            #
            ij = self._load_install_json(install_json)

            # automatically update install.json for feature sets supported by the SDK
            ij, ij_modified = self._update_install_json(ij)

            #
            # write update install.json
            #
            if ij_modified:
                self._write_install_json(install_json, ij)

            # find a usable app version
            program_version = ij.get('programVersion', '1.0.0').split('.')
            major_version = program_version[0]
            try:
                minor_version = program_version[1]
            except IndexError:
                minor_version = 0
            app_version = '{}'.format(
                self.config.get('app_version', 'v{}.{}'.format(major_version, minor_version))
            )

            # !!! The name of the folder in the zip is the *key* for an App. This value must
            # !!! remain consistent for the App to upgrade successfully.
            app_name_version = '{}_{}'.format(app_name, app_version)

            #
            # build app directory
            #
            tmp_app_path = os.path.join(tmp_path, app_name_version)
            if os.access(tmp_app_path, os.W_OK):
                # cleanup any previous failed builds
                shutil.rmtree(tmp_app_path)
            shutil.copytree(template_app_path, tmp_app_path)

            # Copy install.json
            # TODO: do we need copy if writing the data in the next step?
            shutil.copy(install_json, os.path.join(tmp_app_path, 'install.json'))

            # Update commit hash after install.json has been copied.
            ij.setdefault('commitHash', self.commit_hash)
            self._write_install_json(os.path.join(tmp_app_path, 'install.json'), ij)

            # zip file
            self.zip_file(self.app_path, app_name_version, tmp_path)
            # cleanup build directory
            shutil.rmtree(tmp_app_path)

        # bundle zips (must have more than 1 app)
        if len(self._app_packages) > 1:
            self.bundle(self.config.get('bundle_name', app_name))

    @property
    def schema(self):
        """Load JSON schema file"""
        if self._schema is None:
            if os.path.isfile(self.schema_file):
                with open(self.schema_file) as fh:
                    self._schema = json.load(fh)
        return self._schema

    @staticmethod
    def update_system_path():
        """Update the system path to ensure project modules and dependencies can be found."""
        cwd = os.getcwd()
        lib_dir = os.path.join(os.getcwd(), 'lib_')
        lib_latest = os.path.join(os.getcwd(), 'lib_latest')

        # insert the lib_latest directory into the system Path if no other lib directory found. This
        # entry will be bumped to index 1 after adding the current working directory.
        if not [p for p in sys.path if lib_dir in p]:
            sys.path.insert(0, lib_latest)

        # insert the current working directory into the system Path for the App, ensuring that it is
        # always the first entry in the list.
        try:
            sys.path.remove(cwd)
        except ValueError:
            pass
        sys.path.insert(0, cwd)

    def zip_file(self, app_path, app_name, tmp_path):
        """Zip App"""
        # zip build directory
        zip_file = os.path.join(app_path, self.args.outdir, app_name)
        zip_file_zip = '{}.zip'.format(zip_file)
        zip_file_tcx = '{}.tcx'.format(zip_file)
        print(
            'Creating zip: {}{}{}'.format(
                c.Style.BRIGHT, c.Fore.CYAN, os.path.basename(zip_file_tcx)
            )
        )
        shutil.make_archive(zip_file, 'zip', tmp_path, app_name)
        shutil.move(zip_file_zip, zip_file_tcx)
        self._app_packages.append(zip_file_tcx)


if __name__ == '__main__':
    try:
        tcp = TcPackage(args)
        tcp.update_system_path()
        tcp.check_ast()
        tcp.check_imports()
        tcp.check_install_json()
        tcp.package()
        sys.exit(tcp.exit_code)
    except Exception:
        # TODO: Update this, possibly raise
        print('{}{}{}'.format(c.Style.BRIGHT, c.Fore.RED, traceback.format_exc()))
        sys.exit(1)<|MERGE_RESOLUTION|>--- conflicted
+++ resolved
@@ -12,11 +12,7 @@
 import sys
 import traceback
 import zipfile
-<<<<<<< HEAD
-from collections import OrderedDict
-=======
 from collections import deque, OrderedDict
->>>>>>> 58460d55
 
 import colorama as c
 from jsonschema import SchemaError, ValidationError, validate
@@ -35,12 +31,9 @@
 parser.add_argument(
     '--config', default='tcex.json', help='Build configuration file. (Default: tcex.json)'
 )
-<<<<<<< HEAD
-=======
 parser.add_argument(
     '--ignore_validation', action='store_true', help='Do not exit on validation errors.'
 )
->>>>>>> 58460d55
 parser.add_argument(
     '--install_json', help='The install.json file name for the App that should be built.'
 )
