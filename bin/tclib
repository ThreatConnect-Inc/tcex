--- conflicted
+++ resolved
@@ -10,7 +10,7 @@
 import subprocess
 import sys
 import traceback
-from distutils.version import StrictVersion
+from distutils.version import StrictVersion  # pylint: disable=E0611
 
 import colorama as c
 
@@ -55,12 +55,8 @@
         using = 'Default'
         # default or current python version
         lib_directory = 'lib_{}.{}.{}'.format(
-<<<<<<< HEAD
             sys.version_info.major, sys.version_info.minor, sys.version_info.micro
         )
-=======
-            sys.version_info.major, sys.version_info.minor, sys.version_info.micro)
->>>>>>> 028f2255
         lib_data = [{'python_executable': sys.executable, 'lib_dir': lib_directory}]
 
         # check for requirements.txt
