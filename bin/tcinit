--- conflicted
+++ resolved
@@ -26,16 +26,10 @@
     '--action',
     choices=['create', 'update', 'migrate'],
     default='create',
-<<<<<<< HEAD
-    help='Whether a '
-    + 'new app should be CREATED, an existing app should be UPDATED, or an existing app of '
-    + 'a different format MIGRATED to the new version.',
-=======
     help=(
         'Whether a new app should be CREATED, an existing app should be UPDATED, or an existing '
         'app of a different format MIGRATED to the new version.'
     ),
->>>>>>> fe4b1f6c
 )
 parser.add_argument('--type', choices=['job', 'playbook'], help='Init a new App.', required=True)
 parser.add_argument(
@@ -78,14 +72,8 @@
         if not any(os.listdir(self.app_path)):
             message = (
                 'No app exists in this directory. Try using "tcinit --type '
-<<<<<<< HEAD
-                + '{} --action create --branch '.format(self.args.type)
-                + '{}" to create an app.'.format(self.args.branch)
-            )
-=======
                 '{} --action create --branch {}" to create an app.'
             ).format(self.args.type, self.args.branch)
->>>>>>> fe4b1f6c
             raise RuntimeWarning(message)
 
     @staticmethod
@@ -115,12 +103,7 @@
 
     def _confirm_overwrite(self, file_path):
         """Make sure the user would like to continue downloading a file which will overwrite a file
-<<<<<<< HEAD
-           in the current directory.
-        """
-=======
         in the current directory."""
->>>>>>> fe4b1f6c
         message = '\n{}Would you like to overwrite the contents of {} (y/n)? '.format(
             c.Fore.YELLOW, file_path
         )
