--- conflicted
+++ resolved
@@ -8,11 +8,7 @@
 
   <meta name="viewport" content="width=device-width, initial-scale=1.0">
 
-<<<<<<< HEAD
-  <title>Testing Apps: Profiles (tcprofile) &mdash; TcEx 1.0.5 documentation</title>
-=======
   <title>Testing Apps: Profiles (tcprofile) &mdash; TcEx 1.0.6 documentation</title>
->>>>>>> dce58dcb
 
 
 
@@ -65,11 +61,7 @@
 
 
               <div class="version">
-<<<<<<< HEAD
-                1.0.5
-=======
                 1.0.6
->>>>>>> dce58dcb
               </div>
 
 
