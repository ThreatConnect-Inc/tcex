--- conflicted
+++ resolved
@@ -17,12 +17,7 @@
     print('Try app.py --lib or adding jsonschema to setup.py')
 
 # Load Schema
-<<<<<<< HEAD
-base_dir = os.path.dirname(__file__)
-schema_file = os.path.join(base_dir, 'tcex_json_schema.json')
-=======
 schema_file = os.path.join(os.path.dirname(os.path.realpath(__file__)), 'tcex_json_schema.json')
->>>>>>> 882d2841
 with open(schema_file) as fh:
     schema = json.load(fh)
 
