--- conflicted
+++ resolved
@@ -396,13 +396,6 @@
         try:
             ti = self.indicator(entity_type, owner, **entity)
         except Exception:
-<<<<<<< HEAD
-            entity['name'] = entity.pop('summary', None)
-            if entity_type.lower() in ['task']:
-                ti = self.task(owner=owner, **entity)
-            else:
-                ti = self.group(entity_type, owner, **entity)
-=======
             if entity_type in ['victim']:
                 ti = self.victim(owner=owner, **entity)
             else:
@@ -411,7 +404,6 @@
                     ti = self.task(owner=owner, **entity)
                 else:
                     ti = self.group(entity_type, owner, **entity)
->>>>>>> 437a895f
         r = ti.create()
         if entity_type in ['document', 'report']:
             ti.file_content(file_content)
