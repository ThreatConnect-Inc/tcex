# -*- coding: utf-8 -*-
"""ThreatConnect Threat Intelligence Module"""
# import hashlib
from urllib.parse import quote

# import local modules for dynamic reference
module = __import__(__name__)


class TiTcRequest:
    """Common API calls to ThreatConnect

    Args:
        tcex ([type]): [description]
    """

    def __init__(self, tcex):
        """Initialize Class properties."""
        self.tcex = tcex
        self.result_limit = 10000

    def _delete(self, url, params=None):
        """Delete data from API."""
        params = params or {}

        r = self.tcex.session.delete(url, params=params)
        self.tcex.log.debug(
            f'Method: ({r.request.method.upper()}), '
            f'Params: ({params}), '
            f'Status Code: {r.status_code}, '
            f'URL: ({r.url})'
        )
        if len(r.content) < 500:
            self.tcex.log.trace(f'response: {r.text}')
        if not r.ok:
            err = r.text or r.reason
            self.tcex.log.error(f'Error deleting data ({err}')
        return r

    def _get(self, url, params=None):
        """Delete data from API."""
        params = params or {}

        r = self.tcex.session.get(url, params=params)
        self.tcex.log.debug(
            f'Method: ({r.request.method.upper()}), '
            f'Params: ({params}), '
            f'Status Code: {r.status_code}, '
            f'URL: ({r.url})'
        )
        if len(r.content) < 500:
            self.tcex.log.trace(f'response: {r.text}')
        if not r.ok:
            err = r.text or r.reason
            self.tcex.log.error(f'Error getting data ({err}')
        return r

    def _iterate(self, url, params, api_entity):
        """Iterate over API pagination."""
        params['resultLimit'] = self.result_limit
        should_iterate = True
        result_start = 0
        while should_iterate:
            params['resultStart'] = result_start
            r = self._get(url, params=params)
            if not self.success(r):
                err = r.text or r.reason
                self.tcex.handle_error(950, [r.status_code, err, r.url])

            data = r.json().get('data', {}).get(api_entity, [])

            if len(data) < self.result_limit:
                should_iterate = False
            result_start += self.result_limit

            yield from data

    def _post(self, url, data, params=None):
        """Post data to API."""
        params = params or {}

        r = self.tcex.session.post(url, data=data, params=params)
        self.tcex.log.debug(
            f'Method: ({r.request.method.upper()}), '
            f'Params: ({params}), '
            f'Status Code: {r.status_code}, '
            f'URL: ({r.url})'
        )
        if len(data) < 50 and not isinstance(data, bytes):
            self.tcex.log.trace(f'body: {data}')
        if len(r.content) < 500:
            self.tcex.log.trace(f'response: {r.text}')
        if not r.ok:
            err = r.text or r.reason
            self.tcex.log.error(f'Error posting data ({err}')
        return r

    def _post_json(self, url, json_data, params=None):
        """Post JSON data to API."""
        params = params or {}

        r = self.tcex.session.post(url, json=json_data, params=params)
        self.tcex.log.debug(
            f'Method: ({r.request.method.upper()}), '
            f'Params: ({params}), '
            f'Status Code: {r.status_code}, '
            f'URL: ({r.url})'
        )
        self.tcex.log.trace(f'body: {json_data}')
        if len(r.content) < 500:
            self.tcex.log.trace(f'response: {r.text}')
        if not r.ok:
            err = r.text or r.reason
            self.tcex.log.error(f'Error posting data ({err}')
        return r

    def _put_json(self, url, json_data, params=None):
        """Post JSON data to API."""
        params = params or {}

        r = self.tcex.session.put(url, json=json_data, params=params)
        self.tcex.log.debug(
            f'Method: ({r.request.method.upper()}), '
            f'Params: ({params}), '
            f'Status Code: {r.status_code}, '
            f'URL: ({r.url})'
        )
        if len(json_data) < 50 and not isinstance(json_data, bytes):
            self.tcex.log.trace(f'body: {json_data}')
        if len(r.content) < 500:
            self.tcex.log.trace(f'response: {r.text}')
        if not r.ok:
            err = r.text or r.reason
            self.tcex.log.error(f'Error updating data ({err}')
        return r

    def add_adversary_handle_asset(self, unique_id, value):
        """Add an asset to an Adversary.

        Args:
            unique_id (str): The unique ID of the Adversary
            value (str): The asset value

        Returns:
            requests.Response: A request Response object.
        """
        asset_url = f'/v2/groups/adversaries/{unique_id}/adversaryAssets/handles'
        asset_data = {'handle': value}
        return self._post_json(asset_url, asset_data)

    def add_adversary_phone_asset(self, unique_id, value):
        """Add an asset to an Adversary.

        Args:
            unique_id (str): The unique ID of the Adversary
            value (str): The asset value

        Returns:
            requests.Response: A request Response object.
        """
        asset_url = f'/v2/groups/adversaries/{unique_id}/adversaryAssets/phoneNumbers'
        asset_data = {'phoneNumber': value}
        return self._post_json(asset_url, asset_data)

    def add_adversary_url_asset(self, unique_id, value):
        """Add an asset to an Adversary.

        Args:
            unique_id (str): The unique ID of the Adversary
            value (str): The asset value

        Returns:
            requests.Response: A request Response object.
        """
        asset_url = f'/v2/groups/adversaries/{unique_id}/adversaryAssets/urls'
        asset_data = {'url': value}
        return self._post_json(asset_url, asset_data)

    def adversary_assets(self, unique_id, params=None):
        """Return all Adversary assets

        Args:
            unique_id (str): The unique ID of the Adversary
            params (dict, optional): The query params for the request. Defaults to None.

        Yields:
            requests.Response: A request Response object.
        """
        params = params or {}

        asset_url = f'/v2/groups/adversaries/{unique_id}/adversaryAssets'
        # yield from self._iterate(asset_url, params, 'adversaryAsset')
        yield from self._iterate(asset_url, params, 'bucketAsset')

    def adversary_handle_asset(self, unique_id, asset_id, action='GET', params=None):
        """Return Adversary handle asset by ID

        Args:
            unique_id (str): The unique ID of the Adversary
            asset_id: (str) The ID of the asset.
            action: (str): The HTTP method (e.g., DELETE or GET)
            params (dict, optional): The query params for the request. Defaults to None.

        Returns:
            requests.Response: A request Response object.
        """
        params = params or {}

        asset_url = f'/v2/groups/adversaries/{unique_id}/adversaryAssets/handles/{asset_id}'

        # handle DELETE action
        if action == 'DELETE':
            return self._delete(asset_url, params=params)

        return self._get(asset_url, params=params)

    def adversary_phone_asset(self, unique_id, asset_id, action='GET', params=None):
        """Return Adversary phone number asset by ID

        Args:
            unique_id (str): The unique ID of the Adversary
            asset_id: (str) The ID of the asset.
            action: (str): The HTTP method (e.g., DELETE or GET)
            params (dict, optional): The query params for the request. Defaults to None.

        Returns:
            requests.Response: A request Response object.
        """
        params = params or {}

        asset_url = f'/v2/groups/adversaries/{unique_id}/adversaryAssets/phoneNumbers/{asset_id}'

        # handle DELETE action
        if action == 'DELETE':
            return self._delete(asset_url, params=params)

        return self._get(asset_url, params=params)

    def adversary_url_asset(self, unique_id, asset_id, action='GET', params=None):
        """Return Adversary url asset by ID

        Args:
            unique_id (str): The unique ID of the Adversary
            asset_id: (str) The ID of the asset.
            action: (str): The HTTP method (e.g., DELETE or GET)
            params (dict, optional): The query params for the request. Defaults to None.

        Returns:
            requests.Response: A request Response object.
        """
        params = params or {}

        asset_url = f'/v2/groups/adversaries/{unique_id}/adversaryAssets/urls/{asset_id}'

        # handle DELETE action
        if action == 'DELETE':
            return self._delete(asset_url, params=params)

        return self._get(asset_url, params=params)

    def adversary_handle_assets(self, unique_id, params=None):
        """Return all Adversary handle assets

        Args:
            unique_id (str): The unique ID of the Adversary
            params (dict, optional): The query params for the request. Defaults to None.

        Yields:
            requests.Response: A request Response object.
        """
        params = params or {}

        asset_url = f'/v2/groups/adversaries/{unique_id}/adversaryAssets/handles'
        yield from self._iterate(asset_url, params, 'adversaryHandle')

    def adversary_phone_assets(self, unique_id, params=None):
        """Return all Adversary phone assets

        Args:
            unique_id (str): The unique ID of the Adversary
            params (dict, optional): The query params for the request. Defaults to None.

        Yields:
            requests.Response: A request Response object.
        """
        params = params or {}

        asset_url = f'/v2/groups/adversaries/{unique_id}/adversaryAssets/phoneNumbers'
        yield from self._iterate(asset_url, params, 'adversaryPhoneNumber')

    def adversary_url_assets(self, unique_id, params=None):
        """Return all Adversary url assets

        Args:
            unique_id (str): The unique ID of the Adversary
            params (dict, optional): The query params for the request. Defaults to None.

        Yields:
            requests.Response: A request Response object.
        """
        params = params or {}

        asset_url = f'/v2/groups/adversaries/{unique_id}/adversaryAssets/urls'
        yield from self._iterate(asset_url, params, 'adversaryUrl')

    def create(self, main_type, sub_type, data, owner):
        """Create a TI object in the API.

        Args:
            main_type (str): The TI type (e.g., groups or indicators).
            sub_type (str): The TI sub type (e.g., adversaries or addresses).
            data (dict): The body for the POST.
            owner (str): The name of the TC owner.

        Returns:
            request.Response: The response from the API call.
        """
        url = f'/v2/{main_type}'
        if sub_type:
            url = f'/v2/{main_type}/{sub_type}'

        params = {}
        if owner:
            params['owner'] = owner
        return self._post_json(url, data, params)

    def delete(self, main_type, sub_type, unique_id, owner=None):
        """Delete a TI object in the API.

        Args:
            main_type (str): The TI type (e.g., groups or indicators).
            sub_type (str): The TI sub type (e.g., adversaries or addresses).
            data (dict): The body for the POST.
            owner (str): The name of the TC owner.

        Returns:
            request.Response: The response from the API call.
        """
        url = f'/v2/{main_type}/{unique_id}'
        if sub_type:
            if unique_id:
                url = f'/v2/{main_type}/{sub_type}/{unique_id}'

        params = {}
        if owner:
            params['owner'] = owner
        return self._delete(url, params)

    def delete_adversary_handle_asset(self, unique_id, asset_id):
        """Delete Adversary handle assest

        Args:
            unique_id (str): The unique ID of the Adversary.
            asset_id: (str) The ID of the asset.

        Returns:
            requests.Response: A request Response object.
        """
        return self.adversary_handle_asset(unique_id, asset_id, action='DELETE')

    def delete_adversary_phone_asset(self, unique_id, asset_id):
        """Delete Adversary phone assest

        Args:
            unique_id (str): The unique ID of the Adversary.
            asset_id: (str) The ID of the asset.

        Returns:
            requests.Response: A request Response object.
        """
        return self.adversary_phone_asset(unique_id, asset_id, action='DELETE')

    def delete_adversary_url_asset(self, unique_id, asset_id):
        """Delete Adversary URL assest

        Args:
            unique_id (str): The unique ID of the Adversary.
            asset_id: (str) The ID of the asset.

        Returns:
            requests.Response: A request Response object.
        """
        return self.adversary_url_asset(unique_id, asset_id, action='DELETE')

    def download(self, main_type, sub_type, unique_id):
        """Download a Document or Report

        Args:
            main_type (str): The TI type (e.g., groups or indicators).
            sub_type (str): The TI sub type (e.g., adversaries or addresses).
            unique_id (str): The unique ID of the Resource.

        Returns:
            requests.Response: A request Response object.
        """
        url = f'/v2/{main_type}/{unique_id}/download'
        if sub_type:
            url = f'/v2/{main_type}/{sub_type}/{unique_id}/download'
        return self._get(url)

    def get_adversary_handle_asset(self, unique_id, asset_id, params=None):
        """Get Adversary handle assest

        Args:
            unique_id (str): The unique ID of the Adversary.
            asset_id: (str) The ID of the asset.

        Returns:
            requests.Response: A request Response object.
        """
        return self.adversary_handle_asset(unique_id, asset_id, params=params)

    def get_adversary_phone_asset(self, unique_id, asset_id, params=None):
        """Get Adversary phone assest

        Args:
            unique_id (str): The unique ID of the Adversary.
            asset_id: (str) The ID of the asset.

        Returns:
            requests.Response: A request Response object.
        """
        return self.adversary_phone_asset(unique_id, asset_id, params=params)

    def get_adversary_url_asset(self, unique_id, asset_id, params=None):
        """Get Adversary URL assest

        Args:
            unique_id (str): The unique ID of the Adversary.
            asset_id: (str) The ID of the asset.

        Returns:
            requests.Response: A request Response object.
        """
        params = params or {}

        return self.adversary_url_asset(unique_id, asset_id, params=params)

    def many(self, main_type, sub_type, api_entity, owner=None, filters=None, params=None):
        """Update a TI object in the API.

        Args:
            main_type (str): The TI type (e.g., groups or indicators).
            sub_type (str): The TI sub type (e.g., adversaries or addresses).
            api_entity (str): The API entity value (e.g., address, file, etc).
            owner (str): The name of the TC owner.
            filter (Filter, optional): A filter object.
            params (dict, optional): Optional dict of query params.

        Yields:
            request.Response: The response from the API call.
        """
        params = params or {}

        # add owner
        if owner:
            params['owner'] = owner

        # add filters
        if filters and filters.filters:
            params['filters'] = filters.filters_string

        # build url
        url = f'/v2/{main_type}'
        if sub_type:
            url = f'/v2/{main_type}/{sub_type}'

        yield from self._iterate(url, params, api_entity)

    def mine(self):
        """Get owner mine data."""
        return self._get('/v2/owners/mine')

    def request(
        self, main_type, sub_type, result_limit, result_start, owner=None, filters=None, params=None
    ):
        """[summary]

        Args:
            main_type ([type]): [description]
            sub_type ([type]): [description]
            result_limit ([type]): [description]
            result_start ([type]): [description]
            owner ([type], optional): [description]. Defaults to None.
            filters ([type], optional): [description]. Defaults to None.
            params ([type], optional): [description]. Defaults to None.

        Returns:
            [type]: [description]
        """
        params = params or {}

        # add owner
        if owner:
            params['owner'] = owner

        # add filters
        if filters and filters.filters:
            params['filters'] = filters.filters_string

        # add result limits and result start
        params['resultLimit'] = result_limit or params.get('result_limit', self.result_limit)
        params['resultStart'] = result_start or params.get('result_start', 0)

        url = f'/v2/{main_type}'
        if sub_type:
            url = f'/v2/{main_type}/{sub_type}'

        return self._get(url, params)

    def single(self, main_type, sub_type, unique_id, owner=None, filters=None, params=None):
        """Update a TI object in the API.

        Args:
            main_type (str): The TI type (e.g., groups or indicators).
            sub_type (str): The TI sub type (e.g., adversaries or addresses).
            unique_id (str): The unique ID of the TI object.
            owner (str): The name of the TC owner.
            filter (Filter, optional): A filter object.
            params (dict, optional): Optional dict of query params.

        Returns:
            request.Response: The response from the API call.
        """
        params = params or {}

        # add owner
        if owner:
            params['owner'] = owner

        # add filters
        if filters and filters.filters:
            params['filters'] = filters.filters_string

        # build url
        url = f'/v2/{main_type}/{unique_id}'
        if sub_type:
            url = f'/v2/{main_type}/{sub_type}/{unique_id}'

        return self._get(url, params)

    def update(self, main_type, sub_type, unique_id, data, owner=None):
        """Update a TI object in the API.

        Args:
            main_type (str): The TI type (e.g., groups or indicators).
            sub_type (str): The TI sub type (e.g., adversaries or addresses).
            unique_id (str): The unique ID of the TI object.
            data (dict): The body for the POST.
            owner (str): The name of the TC owner.

        Returns:
            request.Response: The response from the API call.
        """
        url = f'/v2/{main_type}/{unique_id}'
        if sub_type:
            if unique_id:
                url = f'/v2/{main_type}/{sub_type}/{unique_id}'

        params = {}
        if owner:
            params['owner'] = owner
        return self._put_json(url, data, params)

    def upload(self, main_type, sub_type, unique_id, data, update_if_exists=True):
        """Upload a file to API.

        Args:
            main_type ([type]): [description]
            sub_type ([type]): [description]
            unique_id ([type]): [description]
            data ([type]): [description]
            update_if_exists (bool, optional): [description]. Defaults to True.

        Returns:
            [type]: [description]
        """
        if not isinstance(data, bytes):
            data = bytes(data, 'utf-8')

        params = {}
        if update_if_exists:
            params['updateIfExists'] = 'true'

        url = f'/v2/{main_type}/{sub_type}/{unique_id}/upload'
        return self._post(url, data=data, params=params)

    def add_false_positive(self, main_type, sub_type, unique_id, owner=None):
        """

        Args:
            owner:
            main_type:
            sub_type:
            unique_id:

        Return:

        """
        params = {'owner': owner} if owner else {}

        url = f'/v2/{main_type}/{sub_type}/{unique_id}/falsePositive'

        r = self.tcex.session.post(url, params=params)
        self.tcex.log.debug(f'status code: {r.status_code}')
        self.tcex.log.trace(f'url: {r.request.url}')
        return r

    def owners(self, main_type, sub_type, unique_id, owner=None):
        """

        Args:
            owner:
            main_type:
            sub_type:
            unique_id:

        Return:

        """
        params = {'owner': owner} if owner else {}
        if not sub_type:
            url = f'/v2/{main_type}/{unique_id}/owners'
        else:
            url = f'/v2/{main_type}/{sub_type}/{unique_id}/owners'

        r = self.tcex.session.get(url, params=params)
        self.tcex.log.debug(f'status code: {r.status_code}')
        self.tcex.log.trace(f'url: {r.request.url}')
        return r

    def add_observations(self, main_type, sub_type, unique_id, data, owner=None):
        """

        Args:
            owner:
            main_type:
            sub_type:
            unique_id:
            data:

        Return:

        """

        params = {'owner': owner} if owner else {}

        url = f'/v2/{main_type}/{sub_type}/{unique_id}/observations'
        r = self.tcex.session.post(url, json=data, params=params)
        self.tcex.log.debug(f'status code: {r.status_code}')
        self.tcex.log.trace(f'url: {r.request.url}')
        return r

    def observation_count(self, main_type, sub_type, unique_id, owner=None):
        """

        Args:
            owner:
            main_type:
            sub_type:
            unique_id:

        Return:

        """
        params = {'owner': owner} if owner else {}

        if not sub_type:
            url = f'/v2/{main_type}/{unique_id}/observationCount'
        else:
            url = f'/v2/{main_type}/{sub_type}/{unique_id}/observationCount'

        r = self.tcex.session.get(url, params=params)
        self.tcex.log.debug(f'status code: {r.status_code}')
        self.tcex.log.trace(f'url: {r.request.url}')
        return r

    def observations(self, main_type, sub_type, unique_id, owner=None, params=None):
        """

        Args:
            main_type:
            sub_type:
            unique_id:
            owner:
            params:

        Return:

        """
        params = params or {}

        if owner:
            params['owner'] = owner

        if not sub_type:
            url = f'/v2/{main_type}/{unique_id}/observations'
        else:
            url = f'/v2/{type}/{sub_type}/{unique_id}/observations'

        r = self.tcex.session.get(url, json=params)
        self.tcex.log.debug(f'status code: {r.status_code}')
        self.tcex.log.trace(f'url: {r.request.url}')
        return r

<<<<<<< HEAD
    # TODO: evaluate if this is needed and if so update to just return all hashes
    # def get_file_hash(self, main_type, sub_type, unique_id, hash_type='sha256'):
    #     """

    #     Args:
    #         main_type:
    #         sub_type:
    #         unique_id:

    #     Return:

    #     """
    #     if not sub_type:
    #         url = f'/v2/{main_type}/{unique_id}/download'
    #     else:
    #         url = f'/v2/{main_type}/{sub_type}/{unique_id}/download'

    #     if hash_type == 'sha256':
    #         hashed_file = hashlib.sha256()
    #     elif hash_type == 'sha1':
    #         hashed_file = hashlib.sha1()
    #     else:
    #         hashed_file = hashlib.md5()

    #     with self.tcex.session.get(url, stream=True) as r:
    #         for chunk in r.iter_content(chunk_size=4096):
    #             if chunk:  # filter out keep-alive new chunks
    #                 hashed_file.update(chunk)
    #     return hashed_file
=======
    def get_file_hash(self, main_type, sub_type, unique_id, hash_type='sha256'):
        """

        Args:
            main_type:
            sub_type:
            unique_id:

        Return:

        """
        if not sub_type:
            url = f'/v2/{main_type}/{unique_id}/download'
        else:
            url = f'/v2/{main_type}/{sub_type}/{unique_id}/download'

        if hash_type == 'sha256':
            hashed_file = hashlib.sha256()
        elif hash_type == 'sha1':
            hashed_file = hashlib.sha1()
        else:
            hashed_file = hashlib.md5()

        with self.tcex.session.get(url, stream=True) as r:
            for chunk in r.iter_content(chunk_size=4096):
                if chunk:  # filter out keep-alive new chunks
                    hashed_file.update(chunk)
        return hashed_file

    def download(self, main_type, sub_type, unique_id):
        """

        Args:
            main_type (str): The TI type (e.g., groups or indicators).
            sub_type (str): The TI sub type (e.g., adversaries or addresses).
            unique_id (str): The unique ID of the TI object.

        Return:
            obj: The Request response of the download request.
        """
        if not sub_type:
            url = f'/v2/{main_type}/{unique_id}/download'
        else:
            url = f'/v2/{main_type}/{sub_type}/{unique_id}/download'

        r = self.tcex.session.get(url)
        self.tcex.log.debug(f'status code: {r.status_code}')
        self.tcex.log.trace(f'url: {r.request.url}')
        return r
>>>>>>> f581e1dc

    def dns_resolution(self, main_type, sub_type, unique_id, owner=None):
        """

        Args:
            owner:
            main_type:
            sub_type:
            unique_id:

        Return:

        """
        params = {'owner': owner} if owner else {}

        if not sub_type:
            url = f'/v2/{main_type}/{unique_id}/dnsResolution'
        else:
            url = f'/v2/{main_type}/{sub_type}/{unique_id}/dnsResolution'

        r = self.tcex.session.get(url, params=params)
        self.tcex.log.debug(f'status code: {r.status_code}')
        self.tcex.log.trace(f'url: {r.request.url}')
        return r

    def set_dns_resolution(self, main_type, sub_type, unique_id, value, owner=None):
        """

         Args:
             value:
             owner:
             main_type:
             sub_type:
             unique_id:

         Return:

         """
        params = {'owner': owner} if owner else {}

        data = {}
        if self.is_true(value) or self.is_false(value):
            data['dnsActive'] = self.is_true(value)
        else:
            self.tcex.handle_error(925, ['option', 'dns value', 'value', value])

        if not sub_type:
            url = f'/v2/{main_type}/{unique_id}'
        else:
            url = f'/v2/{main_type}/{sub_type}/{unique_id}'

        r = self.tcex.session.put(url, params=params, json=data)
        self.tcex.log.debug(f'status code: {r.status_code}')
        self.tcex.log.trace(f'url: {r.request.url}')
        return r

    def set_whois(self, main_type, sub_type, unique_id, value, owner=None):
        """

          Args:
              value:
              owner:
              main_type:
              sub_type:
              unique_id:

          Return:

          """
        params = {'owner': owner} if owner else {}

        data = {}
        if self.is_true(value) or self.is_false(value):
            data['whoisActive'] = self.is_true(value)
        else:
            self.tcex.handle_error(925, ['option', 'whois value', 'value', value])

        if not sub_type:
            url = f'/v2/{main_type}/{unique_id}'
        else:
            url = f'/v2/{main_type}/{sub_type}/{unique_id}'

        r = self.tcex.session.put(url, params=params, json=data)
        self.tcex.log.debug(f'status code: {r.status_code}')
        self.tcex.log.trace(f'url: {r.request.url}')
        return r

    @staticmethod
    def is_false(value):
        """checks to see if a string is False"""
        if not value:
            return False
        value = str(value)
        return value.lower() in ['false', '0', 'f', 'n', 'no']

    @staticmethod
    def is_true(value):
        """checks to see if a string is True"""
        if not value:
            return False
        value = str(value)
        return value.lower() in ['true', '1', 't', 'y', 'yes']

    def deleted(self, main_type, sub_type, deleted_since, owner=None, filters=None, params=None):
        """

        Args:
            owner:
            filters:
            main_type:
            sub_type:
            deleted_since:
            params:

        Return:

        """
        params = params or {}

        if filters and filters.filters:
            params['filters'] = filters.filters_string
        if owner:
            params['owner'] = owner
        if deleted_since:
            params['deleteSince'] = deleted_since

        if not sub_type:
            url = f'/v2/{main_type}/deleted'
        else:
            url = f'/v2/{main_type}/{sub_type}/deleted'

        r = self.tcex.session.get(url, params=params)

        if not self.success(r):
            err = r.text or r.reason
            self.tcex.handle_error(950, [r.status_code, err, r.url])

        data = r.json().get('data', {}).get('indicator', [])

        yield from data

    def pivot_from_tag(self, target, tag_name, filters=None, owner=None, params=None):
        """

        Args:
            owner:
            filters:
            target:
            tag_name:
            params:

        Return:

        """
        sub_type = target.api_branch
        api_type = target.api_type
        api_entity = target.api_entity
        params = params or {}

        if owner:
            params['owner'] = owner

        if filters and filters.filters:
            params['filters'] = filters.filters_string
        if sub_type:
            url = f'/v2/tags/{tag_name}/{api_type}/{sub_type}'
        else:
            url = f'/v2/tags/{tag_name}/{api_type}/'
        yield from self._iterate(url, params, api_entity)

    def groups_from_tag(self, group, tag_name, filters=None, owner=None, params=None):
        """

        Args:
            owner:
            group:
            tag_name:
            filters:
            params:

        Return:

        """
        yield from self.pivot_from_tag(group, tag_name, filters=filters, owner=owner, params=params)

    def indicators_from_tag(self, indicator, tag_name, filters=None, owner=None, params=None):
        """
                Args:
                    owner:
                    indicator:
                    tag_name:
                    filters:
                    params:

                Return:

        """
        params = params or {}

        yield from self.pivot_from_tag(
            indicator, tag_name, filters=filters, owner=owner, params=params
        )

    def victims_from_tag(self, victim, tag_name, filters=None, owner=None, params=None):
        """

        Args:
            owner:
            victim:
            tag_name:
            filters:
            params:

        Return:

        """
        yield from self.pivot_from_tag(
            victim, tag_name, filters=filters, owner=owner, params=params
        )

    def indicator_associations(self, main_type, sub_type, unique_id, owner=None, params=None):
        """

        Args:
            owner:
            main_type:
            sub_type:
            unique_id:
            params:

        Return:

        """
        params = params or {}
        if owner:
            params['owner'] = owner

        if not sub_type:
            url = f'/v2/{main_type}/{unique_id}/indicators'
        else:
            url = f'/v2/{main_type}/{sub_type}/{unique_id}/indicators'

        yield from self._iterate(url, params, 'indicator')

    def group_associations(self, main_type, sub_type, unique_id, owner=None, params=None):
        """

        Args:
            owner:
            main_type:
            sub_type:
            unique_id:
            params:

        Return:

        """
        params = params or {}
        if owner:
            params['owner'] = owner

        if not sub_type:
            url = f'/v2/{main_type}/{unique_id}/groups'
        else:
            url = f'/v2/{main_type}/{sub_type}/{unique_id}/groups'

        yield from self._iterate(url, params, 'group')

    def victim_asset_associations(
        self, main_type, sub_type, unique_id, branch_type, owner=None, params=None
    ):
        """

        Args:
            owner:
            main_type:
            sub_type:
            unique_id:
            branch_type:
            params:

        Return:

        """
        params = params or {}

        if owner:
            params['owner'] = owner

        if not sub_type:
            url = f'/v2/{main_type}/{unique_id}/victimAssets/{branch_type}'
        else:
            url = f'/v2/{main_type}/{sub_type}/{unique_id}/victimAssets/{branch_type}'

        yield from self._iterate(url, params, 'victimAsset')

    def indicator_associations_types(
        self,
        main_type,
        sub_type,
        unique_id,
        association_type,
        api_branch=None,
        api_entity=None,
        owner=None,
        params=None,
    ):
        """

        Args:
            owner:
            main_type:
            sub_type:
            unique_id:
            association_type:
            api_branch:
            api_entity:
            params:

        Return:

        """
        params = params or {}
        if owner:
            params['owner'] = owner

        api_branch = api_branch or association_type.api_sub_type
        api_entity = api_entity or association_type.api_entity
        if not sub_type:
            url = f'/v2/{main_type}/{unique_id}/indicators/{api_branch}'
        else:
            url = f'/v2/{main_type}/{sub_type}/{unique_id}/indicators/{api_branch}'

        yield from self._iterate(url, params, api_entity)

    def group_associations_types(
        self,
        main_type,
        sub_type,
        unique_id,
        target,
        api_branch=None,
        api_entity=None,
        owner=None,
        params=None,
    ):
        """
                Args:
                    owner:
                    main_type:
                    sub_type:
                    unique_id:
                    target:
                    api_branch:
                    api_entity:
                    params:

                Return:

        """
        params = params or {}
        if owner:
            params['owner'] = owner

        api_branch = api_branch or target.api_branch
        api_entity = api_entity or target.api_entity

        if target and target.is_task():
            if not sub_type:
                url = f'/v2/{main_type}/{unique_id}/tasks/{api_branch}'
            else:
                url = f'/v2/{main_type}/{sub_type}/{unique_id}/tasks'
        elif not sub_type:
            url = f'/v2/{main_type}/{unique_id}/groups/{api_branch}'
        else:
            url = f'/v2/{main_type}/{sub_type}/{unique_id}/groups/{api_branch}'

        yield from self._iterate(url, params, api_entity)

    def add_association(
        self,
        main_type,
        sub_type,
        unique_id,
        target_type,
        target_sub_type,
        target_unique_id,
        owner=None,
    ):
        """

        Args:
            owner:
            main_type:
            sub_type:
            unique_id:
            target_type:
            target_sub_type:
            target_unique_id:

        Return:

        """
        return self._association(
            main_type,
            sub_type,
            unique_id,
            target_type,
            target_sub_type,
            target_unique_id,
            owner=owner,
        )

    def delete_association(
        self,
        main_type,
        sub_type,
        unique_id,
        target_type,
        target_sub_type,
        target_unique_id,
        owner=None,
    ):
        """

        Args:
            owner:
            main_type:
            sub_type:
            unique_id:
            target_type:
            target_sub_type:
            target_unique_id:

        Return:

        """
        return self._association(
            main_type,
            sub_type,
            unique_id,
            target_type,
            target_sub_type,
            target_unique_id,
            action='DELETE',
            owner=owner,
        )

    def _association(
        self,
        main_type,
        sub_type,
        unique_id,
        target_type,
        target_sub_type,
        target_unique_id,
        action='ADD',
        owner=None,
    ):
        """

        Args:
            main_type:
            sub_type:
            unique_id:
            target_type:
            target_sub_type:
            target_unique_id:
            action:

        Return:

        """
        action = action.upper()
        params = {'owner': owner} if owner else {}
        # Typically if victim to victim but other endpoints that are not
        # groups/indicators can exist in the future
        if not sub_type and not target_sub_type:
            url = f'/v2/{main_type}/{unique_id}/{target_type}/{target_unique_id}'
        # Typically if victim to anything else
        elif not sub_type:
            url = f'/v2/{main_type}/{unique_id}/{target_type}/{target_sub_type}/{target_unique_id}'
        # If anything else to victim
        elif not target_sub_type:
            url = f'/v2/{main_type}/{sub_type}/{unique_id}/{target_type}/{target_unique_id}'
        else:
            # Everything else
            url = (
                f'/v2/{main_type}/{sub_type}/{unique_id}/{target_type}/{target_sub_type}'
                f'/{target_unique_id}'
            )

        r = None
        if action == 'ADD':
            r = self.tcex.session.post(url, params=params)
        elif action == 'DELETE':
            r = self.tcex.session.delete(url, params=params)
        else:
            self.tcex.log.error('associations error')

        if r is not None:
            self.tcex.log.debug(f'status code: {r.status_code}')
            self.tcex.log.trace(f'url: {r.request.url}')
        return r

    def add_victim_email_asset(self, unique_id, name, asset_type):
        """
        Args:
            unique_id:
            name:
            asset_type:

        Return:

        """
        url = f'/v2/victims/{unique_id}/victimAssets/emailAddresses'
        r = self.tcex.session.post(url, json={'address': name, 'addressType': asset_type})
        self.tcex.log.debug(f'status code: {r.status_code}')
        self.tcex.log.trace(f'url: {r.request.url}')
        return r

    def add_victim_network_asset(self, unique_id, name, asset_type):
        """

        Args:
            unique_id:
            name:
            asset_type:

        Return:

        """
        url = f'/v2/victims/{unique_id}/victimAssets/networkAccounts'
        r = self.tcex.session.post(url, json={'account': name, 'network': asset_type})
        self.tcex.log.debug(f'status code: {r.status_code}')
        self.tcex.log.trace(f'url: {r.request.url}')
        return r

    def add_victim_social_asset(self, unique_id, name, asset_type):
        """

        Args:
            unique_id:
            name:
            asset_type:

        Return:

        """
        url = f'/v2/victims/{unique_id}/victimAssets/socialNetworks'
        return self.tcex.session.post(url, json={'account': name, 'network': asset_type})

    def add_victim_web_asset(self, unique_id, name):
        """

        Args:
            unique_id:
            name:

        Return:

        """
        url = f'/v2/victims/{unique_id}/victimAssets/webSites'
        return self.tcex.session.post(url, json={'webSite': name})

    def update_victim_phone_asset(self, unique_id, asset_id, name):
        """

        Args:
            unique_id:
            asset_id:
            name:

        Return:

        """
        url = f'/v2/victims/{unique_id}/victimAssets/phoneNumbers/{asset_id}'
        return self.tcex.session.post(url, json={'phoneType': name})

    def update_victim_email_asset(self, unique_id, asset_id, name, asset_type):
        """

        Args:
            unique_id:
            asset_id:
            name:
            asset_type:

        Return:

        """
        url = f'/v2/victims/{unique_id}/victimAssets/emailAddresses/{asset_id}'
        return self.tcex.session.post(url, json={'address': name, 'addressType': asset_type})

    def update_victim_network_asset(self, unique_id, asset_id, name, asset_type):
        """

        Args:
            unique_id:
            asset_id:
            name:
            asset_type:

        Return:

        """
        url = f'/v2/victims/{unique_id}/victimAssets/networkAccounts/{asset_id}'
        return self.tcex.session.post(url, json={'account': name, 'network': asset_type})

    def update_victim_social_asset(self, unique_id, asset_id, name, asset_type):
        """

        Args:
            unique_id:
            asset_id:
            name:
            asset_type:

        Return:

        """
        url = f'/v2/victims/{unique_id}/victimAssets/socialNetworks/{asset_id}'
        return self.tcex.session.post(url, json={'account': name, 'network': asset_type})

    def update_victim_web_asset(self, unique_id, asset_id, name):
        """

        Args:
            unique_id:
            asset_id:
            name:

        Return:

        """
        url = f'/v2/victims/{unique_id}/victimAssets/webSites/{asset_id}'
        return self.tcex.session.post(url, json={'webSite': name})

    def victim(self, main_type, sub_type, unique_id, victim_id, params=None):
        """

        Args:
            main_type:
            sub_type:
            unique_id:
            victim_id:
            params:

        Return:

        """
        params = params or {}

        if not sub_type:
            url = f'/v2/{main_type}/{unique_id}/victims/{victim_id}'
        else:
            url = f'/v2/{main_type}/{sub_type}/{unique_id}/victims/{victim_id}'

        return self.tcex.session.get(url, params=params)

    def victims(self, main_type, sub_type, unique_id, params=None):
        """

        Args:
            main_type:
            sub_type:
            unique_id:
            params:

        Return:

        """
        params = params or {}

        if not sub_type:
            url = f'/v2/{main_type}/{unique_id}/victims'
        else:
            url = f'/v2/{main_type}/{sub_type}/{unique_id}/victims'

        yield from self._iterate(url, params, 'victim')

    def victim_assets(self, main_type, sub_type, unique_id, params=None):
        """

        Args:
            main_type:
            sub_type:
            unique_id:
            params:

        Return:

        """
        params = params or {}

        if not sub_type:
            url = f'/v2/{main_type}/{unique_id}/victimAssets'
        else:
            url = f'/v2/{main_type}/{sub_type}/{unique_id}/victimAssets'

        yield from self._iterate(url, params, 'victimAssets')

    def victim_email_assets(self, main_type, sub_type, unique_id, params=None):
        """

        Args:
            main_type:
            sub_type:
            unique_id:
            params:

        Return:

        """
        params = params or {}

        if not sub_type:
            url = f'/v2/{main_type}/{unique_id}/victimAssets/emailAddresses'
        else:
            url = f'/v2/{type}/{sub_type}/{unique_id}/victimAssets/emailAddresses'

        yield from self._iterate(url, params, 'victimEmail')

    def victim_network_assets(self, main_type, sub_type, unique_id, params=None):
        """

        Args:
            main_type:
            sub_type:
            unique_id:
            params:

        Return:

        """
        params = params or {}

        if not sub_type:
            url = f'/v2/{main_type}/{unique_id}/victimAssets/networkAccounts'
        else:
            url = f'/v2/{main_type}/{sub_type}/{unique_id}/victimAssets/networkAccounts'

        yield from self._iterate(url, params, 'victimNetwork')

    def victim_phone_assets(self, main_type, sub_type, unique_id, params=None):
        """

        Args:
            main_type:
            sub_type:
            unique_id:
            params:

        Return:

        """
        params = params or {}

        if not sub_type:
            url = f'/v2/{main_type}/{unique_id}/victimAssets/phoneNumbers'
        else:
            url = f'/v2/{main_type}/{sub_type}/{unique_id}/victimAssets/phoneNumbers'

        yield from self._iterate(url, params, 'victimPhone')

    def victim_social_assets(self, main_type, sub_type, unique_id, params=None):
        """

        Args:
            main_type:
            sub_type:
            unique_id:
            params:

        Return:

        """
        params = params or {}

        if not sub_type:
            url = f'/v2/{main_type}/{unique_id}/victimAssets/socialNetworks'
        else:
            url = f'/v2/{main_type}/{sub_type}/{unique_id}/victimAssets/socialNetworks'

        yield from self._iterate(url, params, 'victimSocial')

    def victim_web_assets(self, main_type, sub_type, unique_id, params=None):
        """

        Args:
            main_type:
            sub_type:
            unique_id:
            params:

        Return:

        """
        params = params or {}

        if not sub_type:
            url = f'/v2/{main_type}/{unique_id}/victimAssets/webSites'
        else:
            url = f'/v2/{main_type}/{sub_type}/{unique_id}/victimAssets/webSites'

        yield from self._iterate(url, params, 'victimWeb')

    def victim_email_asset(
        self, main_type, sub_type, unique_id, asset_id, action='GET', params=None
    ):
        """

        Args:
            main_type:
            sub_type:
            unique_id:
            asset_id:
            action:
            params:

        Return:

        """
        params = params or {}

        if not sub_type:
            url = f'/v2/{main_type}/{unique_id}/victimAssets/emailAddresses/{asset_id}'
        else:
            url = f'/v2/{main_type}/{sub_type}/{unique_id}/victimAssets/emailAddresses/{asset_id}'

        if action == 'GET':
            return self.tcex.session.get(url, params=params)
        if action == 'DELETE':
            return self.tcex.session.get(url)
        return None

    def victim_network_asset(
        self, main_type, sub_type, unique_id, asset_id, action='GET', params=None
    ):
        """

        Args:
            main_type:
            sub_type:
            unique_id:
            asset_id:
            action:
            params:

        Return:

        """
        params = params or {}

        if not sub_type:
            url = f'/v2/{main_type}/{unique_id}/victimAssets/networkAccounts/{asset_id}'
        else:
            url = f'/v2/{main_type}/{sub_type}/{unique_id}/victimAssets/networkAccounts/{asset_id}'

        if action == 'GET':
            return self.tcex.session.get(url, params=params)
        if action == 'DELETE':
            return self.tcex.session.get(url)
        return None

    def victim_phone_asset(
        self, main_type, sub_type, unique_id, asset_id, action='GET', params=None
    ):
        """

        Args:
            main_type:
            sub_type:
            unique_id:
            asset_id:
            action:
            params:

        Return:

        """
        params = params or {}

        if not sub_type:
            url = f'/v2/{main_type}/{unique_id}/victimAssets/phoneNumbers/{asset_id}'
        else:
            url = f'/v2/{main_type}/{sub_type}/{unique_id}/victimAssets/phoneNumbers/{asset_id}'

        if action == 'GET':
            return self.tcex.session.get(url, params=params)
        if action == 'DELETE':
            return self.tcex.session.get(url)
        return None

    def victim_social_asset(
        self, main_type, sub_type, unique_id, asset_id, action='GET', params=None
    ):
        """

        Args:
            main_type:
            sub_type:
            unique_id:
            asset_id:
            action:
            params:

        Return:

        """
        params = params or {}

        if not sub_type:
            url = f'/v2/{main_type}/{unique_id}/victimAssets/socialNetworks/{asset_id}'
        else:
            url = f'/v2/{main_type}/{sub_type}/{unique_id}/victimAssets/socialNetworks/{asset_id}'

        if action == 'GET':
            return self.tcex.session.get(url, params=params)
        if action == 'DELETE':
            return self.tcex.session.get(url)
        return None

    def victim_web_asset(self, main_type, sub_type, unique_id, asset_id, action='GET', params=None):
        """

        Args:
            main_type:
            sub_type:
            unique_id:
            asset_id:
            action:
            params:

        Return:

        """
        params = params or {}

        if not sub_type:
            url = f'/v2/{main_type}/{unique_id}/victimAssets/webSites/{asset_id}'
        else:
            url = f'/v2/{main_type}/{sub_type}/{unique_id}/victimAssets/webSites/{asset_id}'

        if action == 'GET':
            return self.tcex.session.get(url, params=params)
        if action == 'DELETE':
            return self.tcex.session.delete(url)
        return None

    def get_victim_email_asset(self, main_type, sub_type, unique_id, asset_id, params=None):
        """

        Args:
            main_type:
            sub_type:
            unique_id:
            asset_id:
            params:

        Return:

        """
        params = params or {}

        return self.victim_email_asset(main_type, sub_type, unique_id, asset_id, params=params)

    def get_victim_network_asset(self, main_type, sub_type, unique_id, asset_id, params=None):
        """

        Args:
            main_type:
            sub_type:
            unique_id:
            asset_id:
            params:

        Return:

        """
        params = params or {}

        return self.victim_network_asset(main_type, sub_type, unique_id, asset_id, params=params)

    def get_victim_phone_asset(self, main_type, sub_type, unique_id, asset_id, params=None):
        """

        Args:
            main_type:
            sub_type:
            unique_id:
            asset_id:
            params:

        Return:

        """
        params = params or {}

        return self.victim_phone_asset(main_type, sub_type, unique_id, asset_id, params=params)

    def get_victim_social_asset(self, main_type, sub_type, unique_id, asset_id, params=None):
        """

        Args:
            main_type:
            sub_type:
            unique_id:
            asset_id:
            params:

        Return:

        """
        params = params or {}

        return self.victim_social_asset(main_type, sub_type, unique_id, asset_id, params=params)

    def get_victim_web_asset(self, main_type, sub_type, unique_id, asset_id, params=None):
        """

        Args:
            main_type:
            sub_type:
            unique_id:
            asset_id:
            params:

        Return:

        """
        params = params or {}

        return self.victim_web_asset(main_type, sub_type, unique_id, asset_id, params=params)

    def delete_victim_email_asset(self, main_type, sub_type, unique_id, asset_id):
        """

        Args:
            main_type:
            sub_type:
            unique_id:
            asset_id:

        Return:

        """
        return self.victim_email_asset(main_type, sub_type, unique_id, asset_id, action='DELETE')

    def delete_victim_network_asset(self, main_type, sub_type, unique_id, asset_id):
        """

        Args:
            main_type:
            sub_type:
            unique_id:
            asset_id:

        Return:

        """
        return self.victim_network_asset(main_type, sub_type, unique_id, asset_id, action='DELETE')

    def delete_victim_phone_asset(self, main_type, sub_type, unique_id, asset_id):
        """

        Args:
            main_type:
            sub_type:
            unique_id:
            asset_id:

        Return:

        """
        return self.victim_phone_asset(main_type, sub_type, unique_id, asset_id, action='DELETE')

    def file_occurrences(self, main_type, sub_type, unique_id, owner=None):
        """
        Yields all occurrences a File has

        Args:
            main_type:
            sub_type:
            unique_id:
            owner:
        """
        url = f'/v2/{main_type}/{sub_type}/{unique_id}/fileOccurrences'
        params = {}

        if owner:
            params['owner'] = owner

        yield from self._iterate(url, params, 'fileOccurrence')

    def get_file_occurrence(self, main_type, sub_type, unique_id, occurrence_id, owner=None):
        """
        Gets a file occurrence given a occurrence_id
        Args:
            main_type:
            sub_type:
            unique_id:
            occurrence_id:
            owner:

        Returns:

        """
        return self.file_occurrence(main_type, sub_type, unique_id, occurrence_id, owner)

    def delete_file_occurrence(self, main_type, sub_type, unique_id, occurrence_id, owner=None):
        """
        Deletes a file occurrence given a occurrence_id
        Args:
            main_type:
            sub_type:
            unique_id:
            occurrence_id:
            owner:

        Returns:

        """
        return self.file_occurrence(main_type, sub_type, unique_id, occurrence_id, owner, 'DELETE')

    def file_occurrence(
        self, main_type, sub_type, unique_id, occurrence_id, owner=None, action='GET'
    ):
        """
        Gets a file occurrence given a occurrence_id
        Args:
            main_type:
            sub_type:
            unique_id:
            occurrence_id:
            owner:
            action:

        Returns:

        """
        url = f'/v2/{main_type}/{sub_type}/{unique_id}/fileOccurrences/{occurrence_id}'
        params = {}

        if owner:
            params['owner'] = owner

        if action == 'GET':
            return self.tcex.session.get(url, params=params)

        if action == 'DELETE':
            return self.tcex.session.delete(url, params=params)

        return None

    def add_file_occurrence(self, main_type, sub_type, unique_id, name, date, path, owner=None):
        """
        Adds a file occurrence to a File
        Args:
            main_type:
            sub_type:
            unique_id:
            name:
            date:
            path:
            owner:

        Returns:

        """
        url = f'/v2/{main_type}/{sub_type}/{unique_id}/fileOccurrences'
        params = {}
        if owner:
            params['owner'] = owner
        return self.tcex.session.post(url, json={'fileName': name, 'path': path, 'date': date})

    def delete_victim_social_asset(self, main_type, sub_type, unique_id, asset_id):
        """

        Args:
            main_type:
            sub_type:
            unique_id:
            asset_id:

        Return:

        """
        return self.victim_social_asset(main_type, sub_type, unique_id, asset_id, action='DELETE')

    def delete_victim_web_asset(self, main_type, sub_type, unique_id, asset_id):
        """

        Args:
            main_type:
            sub_type:
            unique_id:
            asset_id:

        Return:

        """
        return self.victim_web_asset(main_type, sub_type, unique_id, asset_id, action='DELETE')

    def tag(self, main_type, sub_type, unique_id, tag, action='GET', owner=None, params=None):
        """

        Args:
            owner:
            main_type:
            sub_type:
            unique_id:
            tag:
            action:
            params:

        Return:

        """
        params = params or {}

        if owner:
            params['owner'] = owner

        action = action.upper()
        if sub_type:
            url = f'/v2/{main_type}/{sub_type}/{unique_id}/tags/{quote(tag)}'
        else:
            url = f'/v2/{main_type}/{unique_id}/tags/{quote(tag)}'
        response = None
        if action == 'ADD':
            response = self.tcex.session.post(url, params=params)
        elif action == 'DELETE':
            response = self.tcex.session.delete(url, params=params)
        elif action == 'GET':
            response = self.tcex.session.get(url, params=params)
        else:
            self.tcex.log.error('_tags error')
        return response

    def add_tag(self, main_type, sub_type, unique_id, tag, owner=None):
        """

        Args:
            owner:
            main_type:
            sub_type:
            unique_id:
            tag:

        Return:

        """
        return self.tag(main_type, sub_type, unique_id, tag, action='ADD', owner=owner)

    def delete_tag(self, main_type, sub_type, unique_id, tag, owner=None):
        """

        Args:
            owner:
            main_type:
            sub_type:
            unique_id:
            tag:

        Return:

        """
        return self.tag(main_type, sub_type, unique_id, tag, action='DELETE', owner=owner)

    def get_tag(self, main_type, sub_type, unique_id, tag, owner=None, params=None):
        """

        Args:
            owner:
            main_type:
            sub_type:
            unique_id:
            tag:
            params:

        Return:

        """
        params = params or {}

        return self.tag(main_type, sub_type, unique_id, tag, owner=owner, params=params)

    def tags(self, main_type, sub_type, unique_id, owner=None, filters=None, params=None):
        """

        Args:
            main_type:
            sub_type:
            unique_id:
            owner:
            filters:
            params:

        Return:

        """
        params = params or {}

        if owner:
            params['owner'] = owner
        if filters and filters.filters:
            params['filters'] = filters.filters_string
        if not sub_type:
            url = f'/v2/{main_type}/{unique_id}/tags'
        else:
            url = f'/v2/{main_type}/{sub_type}/{unique_id}/tags'

        yield from self._iterate(url, params, 'tag')

    def labels(self, main_type, sub_type, unique_id, owner=None, filters=None, params=None):
        """

        Args:
            main_type:
            sub_type:
            unique_id:
            owner:
            filters:
            params:

        Return:

        """
        params = params or {}

        if owner:
            params['owner'] = owner
        if filters and filters.filters:
            params['filters'] = filters.filters_string
        if not sub_type:
            url = f'/v2/{main_type}/{unique_id}/securityLabels'
        else:
            url = f'/v2/{main_type}/{sub_type}/{unique_id}/securityLabels'

        yield from self._iterate(url, params, 'securityLabel')

    def add_label(self, main_type, sub_type, unique_id, label, owner=None):
        """

        Args:
            owner:
            main_type:
            sub_type:
            unique_id:
            label:

        Return:

        """
        return self.label(main_type, sub_type, unique_id, label, action='ADD', owner=owner)

    def get_label(self, main_type, sub_type, unique_id, label, owner=None, params=None):
        """

        Args:
            owner:
            main_type:
            sub_type:
            unique_id:
            label:
            params:

        Return:

        """
        params = params or {}

        return self.label(
            main_type, sub_type, unique_id, label, action='GET', owner=owner, params=params
        )

    def delete_label(self, main_type, sub_type, unique_id, label, owner=None):
        """

        Args:
            owner:
            main_type:
            sub_type:
            unique_id:
            label:

        Return:

        """
        return self.label(main_type, sub_type, unique_id, label, action='DELETE', owner=owner)

    def label(self, main_type, sub_type, unique_id, label, action='ADD', owner=None, params=None):
        """

        Args:
            owner:
            main_type:
            sub_type:
            unique_id:
            label:
            action:
            params:

        Return:

        """
        params = params or {}

        if owner:
            params['owner'] = owner

        action = action.upper()

        if not sub_type:
            url = f'/v2/{main_type}/{unique_id}/securityLabels/{quote(label)}'
        else:
            url = f'/v2/{main_type}/{sub_type}/{unique_id}/securityLabels/{quote(label)}'

        if action == 'ADD':
            return self.tcex.session.post(url, params=params)

        if action == 'DELETE':
            return self.tcex.session.delete(url, params=params)

        if action == 'GET':
            return self.tcex.session.get(url, params=params)

        return None

    def attributes(self, main_type, sub_type, unique_id, owner=None, params=None):
        """

        Args:
            owner:
            main_type:
            sub_type:
            unique_id:
            params:

        Return:

        """

        params = params or {}

        if owner:
            params['owner'] = owner

        if not sub_type:
            url = f'/v2/{main_type}/{unique_id}/attributes'
        else:
            url = f'/v2/{main_type}/{sub_type}/{unique_id}/attributes'

        yield from self._iterate(url, params, 'attribute')

    def attribute(
        self, main_type, sub_type, unique_id, attribute_id, action='GET', owner=None, params=None
    ):
        """

        Args:
            owner:
            main_type:
            sub_type:
            unique_id:
            attribute_id:
            action:
            params:

        Return:

        """
        params = params or {}
        if owner:
            params['owner'] = owner
        action = action.upper()
        if not sub_type:
            url = f'/v2/{main_type}/{unique_id}/attributes/{attribute_id}'
        else:
            url = f'/v2/{main_type}/{sub_type}/{unique_id}/attributes/{attribute_id}'

        if action == 'GET':
            return self.tcex.session.get(url, params=params)

        if action == 'DELETE':
            return self.tcex.session.delete(url, params=params)

        return None

    def get_attribute(self, main_type, sub_type, unique_id, attribute_id, owner=None, params=None):
        """

        Args:
            owner:
            main_type:
            sub_type:
            unique_id:
            attribute_id:
            params:

        Return:

        """
        return self.attribute(
            main_type, sub_type, unique_id, attribute_id, action='GET', owner=owner, params=params
        )

    def delete_attribute(self, main_type, sub_type, unique_id, attribute_id, owner=None):
        """

        Args:
            owner:
            main_type:
            sub_type:
            unique_id:
            attribute_id:

        Return:

        """
        return self.attribute(
            main_type, sub_type, unique_id, attribute_id, action='DELETE', owner=owner
        )

    def add_attribute(
        self,
        main_type,
        sub_type,
        unique_id,
        attribute_type,
        attribute_value,
        source=None,
        displayed=None,
        owner=None,
        params=None,
    ):
        """

        Args:
            displayed:
            source:
            params:
            owner:
            main_type:
            sub_type:
            unique_id:
            attribute_type:
            attribute_value:

        Return:

        """
        if params is None:
            params = {}
        if owner:
            params['owner'] = owner
        if not sub_type:
            url = f'/v2/{main_type}/{unique_id}/attributes'
        else:
            url = f'/v2/{main_type}/{sub_type}/{unique_id}/attributes'

        json = {'type': attribute_type, 'value': attribute_value}

        if source:
            json['source'] = source

        if displayed:
            json['displayed'] = displayed

        return self.tcex.session.post(url, json=json, params=params)

    def update_attribute(
        self,
        main_type,
        sub_type,
        unique_id,
        attribute_value,
        attribute_id,
        source=None,
        displayed=None,
        owner=None,
        params=None,
    ):
        """

        Args:
            displayed:
            source:
            params:
            owner:
            main_type:
            sub_type:
            unique_id:
            attribute_type:
            attribute_value:

        Return:

        """
        if params is None:
            params = {}
        if owner:
            params['owner'] = owner
        if not sub_type:
            url = f'/v2/{main_type}/{unique_id}/attributes/{attribute_id}'
        else:
            url = f'/v2/{main_type}/{sub_type}/{unique_id}/attributes/{attribute_id}'

        json = {'value': attribute_value}

        if source:
            json['source'] = source

        if displayed:
            json['displayed'] = displayed

        return self.tcex.session.put(url, json=json, params=params)

    def attribute_labels(
        self, main_type, sub_type, unique_id, attribute_id, owner=None, params=None
    ):
        """

        Args:
            owner:
            main_type:
            sub_type:
            unique_id:
            attribute_id:
            params:

        Return:

        """
        params = params or {}
        if owner:
            params['owner'] = owner

        if not sub_type:
            url = f'/v2/{main_type}/{unique_id}/attributes/{attribute_id}/securityLabels'
        else:
            url = f'/v2/{main_type}/{sub_type}/{unique_id}/attributes/{attribute_id}/securityLabels'

        yield from self._iterate(url, params, 'securityLabel')

    def attribute_label(
        self,
        main_type,
        sub_type,
        unique_id,
        attribute_id,
        label,
        action='GET',
        owner=None,
        params=None,
    ):
        """

        Args:
            owner:
            main_type:
            sub_type:
            unique_id:
            attribute_id:
            label:
            action:
            params:

        Return:

        """
        params = params or {}
        if owner:
            params['owner'] = owner
        action = action.upper()

        if not sub_type:
            url = (
                f'/v2/{main_type}/{unique_id}/attributes/{attribute_id}/securityLabels/'
                f'{quote(label)}'
            )
        else:
            url = (
                f'/v2/{main_type}/{sub_type}/{unique_id}/attributes/{attribute_id}/securityLabels/'
                f'{quote(label)}'
            )
        if action == 'ADD':
            return self.tcex.session.post(url, params=params)

        if action == 'DELETE':
            return self.tcex.session.delete(url, params=params)

        if action == 'GET':
            return self.tcex.session.get(url, params=params)

        return None

    def get_attribute_label(
        self, main_type, sub_type, unique_id, attribute_id, label, owner=None, params=None
    ):
        """

        Args:
            owner:
            main_type:
            sub_type:
            unique_id:
            attribute_id:
            label:
            params:

        Return:

        """
        return self.attribute_label(
            main_type, sub_type, unique_id, attribute_id, label, owner=owner, params=params
        )

    def delete_attribute_label(
        self, main_type, sub_type, unique_id, attribute_id, label, owner=None
    ):
        """

        Args:
            owner:
            main_type:
            sub_type:
            unique_id:
            attribute_id:
            label:

        Return:

        """
        return self.attribute_label(
            main_type, sub_type, unique_id, attribute_id, label, action='DELETE', owner=owner
        )

    def add_attribute_label(self, main_type, sub_type, unique_id, attribute_id, label, owner=None):
        """

        Args:
            owner:
            main_type:
            sub_type:
            unique_id:
            attribute_id:
            label:

        Return:

        """
        return self.attribute_label(
            main_type, sub_type, unique_id, attribute_id, label, action='ADD', owner=owner
        )

    def add_victim_phone_asset(self, unique_id, value):
        """Add an asset to a Victim.

        Args:
            unique_id (str): The unique ID of the Victim
            value (str): The asset value

        Returns:
            requests.Response: A request Response object.
        """
        asset_url = f'/v2/victims/{unique_id}/victimAssets/phoneNumbers'
        asset_data = {'phoneType': value}
        return self._post_json(asset_url, asset_data)

    def assignees(self, main_type, sub_type, unique_id, params=None):
        """

        Args:
            main_type:
            sub_type:
            unique_id:
            params:

        Return:

        """
        params = params or {}

        url = f'/v2/{main_type}/{sub_type}/{unique_id}/assignees'
        yield from self._iterate(url, params, 'assignee')

    def assignee(self, main_type, sub_type, unique_id, assignee_id, action='ADD', params=None):
        """

        Args:
            main_type:
            sub_type:
            unique_id:
            assignee_id:
            action:
            params:

        Return:

        """
        params = params or {}

        url = f'/v2/{main_type}/{sub_type}/{unique_id}/assignees/{assignee_id}'
        if action == 'GET':
            return self.tcex.session.get(url, params=params)
        if action == 'DELETE':
            return self.tcex.session.delete(url)
        if action == 'ADD':
            return self.tcex.session.post(url)
        return None

    def get_assignee(self, main_type, sub_type, unique_id, assignee_id, params=None):
        """

        Args:
            main_type:
            sub_type:
            unique_id:
            assignee_id:
            params:

        Return:

        """
        params = params or {}

        return self.assignee(main_type, sub_type, unique_id, assignee_id, params=params)

    def delete_assignee(self, main_type, sub_type, unique_id, assignee_id):
        """

        Args:
            main_type:
            sub_type:
            unique_id:
            assignee_id:

        Return:

        """
        return self.assignee(main_type, sub_type, unique_id, assignee_id, action='DELETE')

    def add_assignee(self, main_type, sub_type, unique_id, assignee_id):
        """

        Args:
            main_type:
            sub_type:
            unique_id:
            assignee_id:

        Return:

        """
        return self.assignee(main_type, sub_type, unique_id, assignee_id, action='ADD')

    def escalatees(self, main_type, sub_type, unique_id, params=None):
        """

        Args:
            main_type:
            sub_type:
            unique_id:
            params:

        Return:

        """
        params = params or {}

        url = f'/v2/{main_type}/{sub_type}/{unique_id}/escalatees'
        yield from self._iterate(url, params, 'escalatee')

    def escalatee(self, main_type, sub_type, unique_id, escalatee_id, action='GET', params=None):
        """

        Args:
            main_type:
            sub_type:
            unique_id:
            escalatee_id:
            action:
            params:

        Return:

        """
        params = params or {}

        url = f'/v2/{main_type}/{sub_type}/{unique_id}/escalatees/{escalatee_id}'
        if action == 'GET':
            return self.tcex.session.get(url, params=params)
        if action == 'DELETE':
            return self.tcex.session.delete(url)
        if action == 'ADD':
            return self.tcex.session.post(url)
        return None

    def get_escalatee(self, main_type, sub_type, unique_id, escalatee_id, params=None):
        """

        Args:
            main_type:
            sub_type:
            unique_id:
            escalatee_id:
            params:

        Return:

        """
        params = params or {}

        return self.escalatee(main_type, sub_type, unique_id, escalatee_id, params=params)

    def delete_escalatee(self, main_type, sub_type, unique_id, escalatee_id):
        """

        Args:
            main_type:
            sub_type:
            unique_id:
            escalatee_id:

        Return:

        """
        return self.escalatee(main_type, sub_type, unique_id, escalatee_id, action='DELETE')

    def add_escalatee(self, main_type, sub_type, unique_id, escalatee_id):
        """

        Args:
            main_type:
            sub_type:
            unique_id:
            escalatee_id:

        Return:

        """
        return self.escalatee(main_type, sub_type, unique_id, escalatee_id, action='ADD')

    @staticmethod
    def success(r):
        """

        Args:
            r:

        Return:

        """
        status = True
        if r.ok:
            try:
                if r.json().get('status') != 'Success':
                    status = False
            except Exception:
                status = False
        else:
            status = False
        return status<|MERGE_RESOLUTION|>--- conflicted
+++ resolved
@@ -703,88 +703,6 @@
         self.tcex.log.trace(f'url: {r.request.url}')
         return r
 
-<<<<<<< HEAD
-    # TODO: evaluate if this is needed and if so update to just return all hashes
-    # def get_file_hash(self, main_type, sub_type, unique_id, hash_type='sha256'):
-    #     """
-
-    #     Args:
-    #         main_type:
-    #         sub_type:
-    #         unique_id:
-
-    #     Return:
-
-    #     """
-    #     if not sub_type:
-    #         url = f'/v2/{main_type}/{unique_id}/download'
-    #     else:
-    #         url = f'/v2/{main_type}/{sub_type}/{unique_id}/download'
-
-    #     if hash_type == 'sha256':
-    #         hashed_file = hashlib.sha256()
-    #     elif hash_type == 'sha1':
-    #         hashed_file = hashlib.sha1()
-    #     else:
-    #         hashed_file = hashlib.md5()
-
-    #     with self.tcex.session.get(url, stream=True) as r:
-    #         for chunk in r.iter_content(chunk_size=4096):
-    #             if chunk:  # filter out keep-alive new chunks
-    #                 hashed_file.update(chunk)
-    #     return hashed_file
-=======
-    def get_file_hash(self, main_type, sub_type, unique_id, hash_type='sha256'):
-        """
-
-        Args:
-            main_type:
-            sub_type:
-            unique_id:
-
-        Return:
-
-        """
-        if not sub_type:
-            url = f'/v2/{main_type}/{unique_id}/download'
-        else:
-            url = f'/v2/{main_type}/{sub_type}/{unique_id}/download'
-
-        if hash_type == 'sha256':
-            hashed_file = hashlib.sha256()
-        elif hash_type == 'sha1':
-            hashed_file = hashlib.sha1()
-        else:
-            hashed_file = hashlib.md5()
-
-        with self.tcex.session.get(url, stream=True) as r:
-            for chunk in r.iter_content(chunk_size=4096):
-                if chunk:  # filter out keep-alive new chunks
-                    hashed_file.update(chunk)
-        return hashed_file
-
-    def download(self, main_type, sub_type, unique_id):
-        """
-
-        Args:
-            main_type (str): The TI type (e.g., groups or indicators).
-            sub_type (str): The TI sub type (e.g., adversaries or addresses).
-            unique_id (str): The unique ID of the TI object.
-
-        Return:
-            obj: The Request response of the download request.
-        """
-        if not sub_type:
-            url = f'/v2/{main_type}/{unique_id}/download'
-        else:
-            url = f'/v2/{main_type}/{sub_type}/{unique_id}/download'
-
-        r = self.tcex.session.get(url)
-        self.tcex.log.debug(f'status code: {r.status_code}')
-        self.tcex.log.trace(f'url: {r.request.url}')
-        return r
->>>>>>> f581e1dc
-
     def dns_resolution(self, main_type, sub_type, unique_id, owner=None):
         """
 
