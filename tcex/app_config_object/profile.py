--- conflicted
+++ resolved
@@ -295,15 +295,11 @@
 
                 if env_type in ['env', 'envs', 'os'] and os.getenv(env_key):
                     profile = profile.replace(full_match, os.getenv(env_key))
-<<<<<<< HEAD
-                elif env_type in ['env', 'envs', 'vault'] and self.vault_client.read(env_key):
-=======
                 elif (
                     self.vault_client.is_authenticated()
-                    and env_type in ['env', 'vault']
+                    and env_type in ['env', 'envs', 'vault']
                     and self.vault_client.read(env_key)
                 ):
->>>>>>> 1316d89a
                     profile = profile.replace(full_match, self.vault_client.read(env_key))
             except IndexError:
                 print(f'{c.Fore.YELLOW}Could not replace variable {full_match}).')
