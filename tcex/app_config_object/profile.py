--- conflicted
+++ resolved
@@ -1244,25 +1244,11 @@
                     if any([re.match(r'^\${.*}$', v) for v in valid_values]):
                         continue
 
-<<<<<<< HEAD
                     print(
                         f'''{c.Fore.RED}Invalid value of ({d}) for {data.get('name')}, check '''
                         'that default value(s) and validValues match in install.json.'
                     )
                     sys.exit()
-=======
-                print(
-                    f'''{c.Fore.RED}Invalid value of ({d}) for {data.get('name')}, check '''
-                    'that default value(s) and validValues match in install.json.'
-                )
-                sys.exit()
-
-        # if not defaults default to first option
-        if not option_indexes:
-            option_indexes = [0]
-
-        # define options text
->>>>>>> 643786d2
         option_text = f''' [{','.join([str(v) for v in option_indexes])}]'''
 
         # build options list to display to the user in two columns
