# -*- coding: utf-8 -*-
"""TcEx Framework"""
from builtins import str
import inspect
import json
import logging
import platform
import os
import re
import signal
import sys

try:
    from urllib import quote  # Python 2
except ImportError:
    from urllib.parse import quote  # Python 3

from .tcex_args import TcExArgs


class TcEx(object):
    """Provides basic functionality for all types of TxEx Apps."""

    def __init__(self):
        """Initialize Class Properties."""
        # catch interupt signals
        signal.signal(signal.SIGINT, self._signal_handler)
        if platform.system() != 'Windows':
            signal.signal(signal.SIGHUP, self._signal_handler)
        signal.signal(signal.SIGTERM, self._signal_handler)
        # init logger
        self.log = logging.getLogger('tcex')
        self._logger_stream()
        # Property defaults
        self._error_codes = None
        self._exit_code = 0
        self._install_json = None
        self._install_json_params = {}
        self._indicator_associations_types_data = {}
        self._indicator_types = []
        self._indicator_types_data = {}
        self._jobs = None
        self._playbook = None
        self._session = None
        self._utils = None

        # Parser
        self.tcex_args = TcExArgs(self)
<<<<<<< HEAD
=======

        # NOTE: odd issue where args is not updating properly
        if self.default_args.tc_token is not None:
            self._tc_token = self.default_args.tc_token
        if self.default_args.tc_token_expires is not None:
            self._tc_token_expires = self.default_args.tc_token_expires
>>>>>>> 58460d55

        # Log system and App data
        self._log()

        # include resources module
        self._resources()

    def _association_types(self):
        """Retrieve Custom Indicator Associations types from the ThreatConnect API."""
        # Dynamically create custom indicator class
        r = self.session.get('/v2/types/associationTypes')

        # check for bad status code and response that is not JSON
        if not r.ok or 'application/json' not in r.headers.get('content-type', ''):
            warn = u'Custom Indicators Associations are not supported.'
            self.log.warning(warn)
            return

        # validate successful API results
        data = r.json()
        if data.get('status') != 'Success':
            warn = u'Bad Status: Custom Indicators Associations are not supported.'
            self.log.warning(warn)
            return

        try:
            # Association Type Name is not a unique value at this time, but should be.
            for association in data.get('data', {}).get('associationType', []):
                self._indicator_associations_types_data[association.get('name')] = association
        except Exception as e:
            self.handle_error(200, [e])

    def _log(self):
        """Send System and App data to logs."""
        self._log_platform()
        self._log_app_data()
        self._log_python_version()
        self._log_tcex_version()
        self._log_tc_proxy()

    def _log_app_data(self):
        """Log the App data information."""
        # Best Effort
        if self.install_json:
            app_commit_hash = self.install_json.get('commitHash')
            app_features = ','.join(self.install_json.get('features', []))
            app_min_ver = self.install_json.get('minServerVersion', 'N/A')
            app_name = self.install_json.get('displayName')
            app_runtime_level = self.install_json.get('runtimeLevel')
            app_version = self.install_json.get('programVersion')

            self.log.info(u'App Name: {}'.format(app_name))
            if app_features:
                self.log.info(u'App Features: {}'.format(app_features))
            self.log.info(u'App Minimum ThreatConnect Version: {}'.format(app_min_ver))
            self.log.info(u'App Runtime Level: {}'.format(app_runtime_level))
            self.log.info(u'App Version: {}'.format(app_version))
            if app_commit_hash is not None:
                self.log.info(u'App Commit Hash: {}'.format(app_commit_hash))

    def _log_platform(self):
        """Log the current Platform."""
        self.log.info(u'Platform: {}'.format(platform.platform()))

    def _log_python_version(self):
        """Log the current Python version."""
        self.log.info(
            u'Python Version: {}.{}.{}'.format(
                sys.version_info.major, sys.version_info.minor, sys.version_info.micro
            )
        )

    def _log_tc_proxy(self):
        """Log the proxy settings."""
        if self.default_args.tc_proxy_tc:
            self.log.info(
                u'Proxy Server (TC): {}:{}.'.format(
                    self.default_args.tc_proxy_host, self.default_args.tc_proxy_port
                )
            )

    def _log_tcex_version(self):
        """Log the current TcEx version number."""
        self.log.info(u'TcEx Version: {}'.format(__import__(__name__).__version__))

    def _logger(self):
        """Create TcEx app logger instance.

        The logger is accessible via the ``tc.log.<level>`` call.

        **Logging examples**

        .. code-block:: python
            :linenos:
            :lineno-start: 1

            tcex.log.debug('logging debug')
            tcex.log.info('logging info')
            tcex.log.warning('logging warning')
            tcex.log.error('logging error')

        Args:
            stream_only (bool, default:False): If True only the Stream handler will be enabled.

        Returns:
            logger: An instance of logging
        """
        level = logging.INFO
        self.log.setLevel(level)

        # clear all handlers
        self.log.handlers = []

        # update logging level
        if self.default_args.logging is not None:
            level = self._logger_levels[self.default_args.logging]
        elif self.default_args.tc_log_level is not None:
            level = self._logger_levels[self.default_args.tc_log_level]
        self.log.setLevel(level)

        # add file handler if not already added
        if self.default_args.tc_log_path:
            self._logger_fh()

        # add api handler if not already added
        if self.default_args.tc_token is not None and self.default_args.tc_log_to_api:
            self._logger_api()

        self.log.info('Logging Level: {}'.format(logging.getLevelName(level)))

    def _logger_api(self):
        """Add API logging handler."""
        from .tcex_logger import TcExLogHandler, TcExLogFormatter

        api = TcExLogHandler(self.session)
        api.set_name('api')
        api.setLevel(logging.DEBUG)
        api.setFormatter(TcExLogFormatter())
        self.log.addHandler(api)

    def _logger_fh(self):
        """Add File logging handler."""
        logfile = os.path.join(self.default_args.tc_log_path, self.default_args.tc_log_file)
        fh = logging.FileHandler(logfile)
        fh.set_name('fh')
        fh.setLevel(logging.DEBUG)
        fh.setFormatter(self._logger_formatter)
        self.log.addHandler(fh)

    @property
    def _logger_formatter(self):
        """Return log formatter."""
        tx_format = '%(asctime)s - %(name)s - %(levelname)s - %(message)s '
        tx_format += '(%(funcName)s:%(lineno)d)'
        return logging.Formatter(tx_format)

    @property
    def _logger_levels(self):
        """Return log levels."""
        return {
            'debug': logging.DEBUG,
            'info': logging.INFO,
            'warning': logging.WARNING,
            'error': logging.ERROR,
            'critical': logging.CRITICAL,
        }

    def _logger_stream(self):
        """Add stream logging handler."""
        sh = logging.StreamHandler()
        sh.set_name('sh')
        sh.setLevel(logging.INFO)
        sh.setFormatter(self._logger_formatter)
        self.log.addHandler(sh)

    def _resources(self, custom_indicators=False):
        """Initialize the resource module.

        This method will make a request to the ThreatConnect API to dynamically
        build classes to support custom Indicators.  All other resources are available
        via this class.

        .. Note:: Resource Classes can be accessed using ``tcex.resources.<Class>`` or using
                  tcex.resource('<resource name>').
        """
        from importlib import import_module

        # create resource object
        self.resources = import_module('tcex.tcex_resources')

        if custom_indicators:
            self.log.info('Loading custom indicator types.')
            # Retrieve all indicator types from the API
            r = self.session.get('/v2/types/indicatorTypes')

            # check for bad status code and response that is not JSON
            if not r.ok or 'application/json' not in r.headers.get('content-type', ''):
                warn = u'Custom Indicators are not supported ({}).'.format(r.text)
                self.log.warning(warn)
                return
            response = r.json()
            if response.get('status') != 'Success':
                warn = u'Bad Status: Custom Indicators are not supported ({}).'.format(r.text)
                self.log.warning(warn)
                return

            try:
                # Dynamically create custom indicator class
                data = response.get('data', {}).get('indicatorType', [])
                for entry in data:
                    name = self.safe_rt(entry.get('name'))
                    # temp fix for API issue where boolean are returned as strings
                    entry['custom'] = self.utils.to_bool(entry.get('custom'))
                    entry['parsable'] = self.utils.to_bool(entry.get('parsable'))
                    self._indicator_types.append(u'{}'.format(entry.get('name')))
                    self._indicator_types_data[entry.get('name')] = entry
                    if not entry['custom']:
                        continue

                    # Custom Indicator have 3 values. Only add the value if it is set.
                    value_fields = []
                    if entry.get('value1Label'):
                        value_fields.append(entry.get('value1Label'))
                    if entry.get('value2Label'):
                        value_fields.append(entry.get('value2Label'))
                    if entry.get('value3Label'):
                        value_fields.append(entry.get('value3Label'))

                    # get instance of Indicator Class
                    i = self.resources.Indicator(self)
                    custom = {
                        '_api_branch': entry['apiBranch'],
                        '_api_entity': entry['apiEntity'],
                        '_api_uri': '{}/{}'.format(i.api_branch, entry['apiBranch']),
                        '_case_preference': entry['casePreference'],
                        '_custom': entry['custom'],
                        '_name': name,
                        '_parsable': entry['parsable'],
                        '_request_entity': entry['apiEntity'],
                        '_request_uri': '{}/{}'.format(i.api_branch, entry['apiBranch']),
                        '_status_codes': {
                            'DELETE': [200],
                            'GET': [200],
                            'POST': [200, 201],
                            'PUT': [200],
                        },
                        '_value_fields': value_fields,
                    }
                    # Call custom indicator class factory
                    setattr(
                        self.resources,
                        name,
                        self.resources.class_factory(name, self.resources.Indicator, custom),
                    )
            except Exception as e:
                self.handle_error(220, [e])

    def _signal_handler(self, signal_interupt, frame):  # pylint: disable=W0613
        """Handle singal interrupt."""
        call_file = os.path.basename(inspect.stack()[1][0].f_code.co_filename)
        call_module = inspect.stack()[1][0].f_globals['__name__'].lstrip('Functions.')
        call_line = inspect.stack()[1][0].f_lineno
        self.log.error(
            'App interrupted - file: {}, method: {}, line: {}.'.format(
                call_file, call_module, call_line
            )
        )
        if signal_interupt in (2, 15):
            self.exit(1, 'The App received an interrupt signal and will now exit.')

    @property
    def utils(self):
        """Include the Utils module.

        .. Note:: Utils methods can be accessed using ``tcex.utils.<method>``.
        """
        if self._utils is None:
            from .tcex_utils import TcExUtils

            self._utils = TcExUtils(self)
        return self._utils

    @property
    def args(self):
        """Argparser args Namespace."""
        return self.tcex_args.args()

    @property
    def rargs(self):
        """Argparser args Namespace with Playbook args automatically resolved (resolved args)."""
        return self.tcex_args.resolved_args()

    def batch(
        self,
        owner,
        action=None,
        attribute_write_type=None,
        halt_on_error=False,
        playbook_triggers_enabled=None,
    ):
        """Return instance of Batch"""
<<<<<<< HEAD
        from .tcex_batch_v2 import TcExBatch
=======
        from .tcex_ti_batch import TcExBatch
>>>>>>> 58460d55

        return TcExBatch(
            self, owner, action, attribute_write_type, halt_on_error, playbook_triggers_enabled
        )

    # TODO: remove this method and use JMESPath instead.
    def data_filter(self, data):
        """Return an instance of the Data Filter Class.

        A simple helper module to filter results from ThreatConnect API or other data
        source.  For example if results need to be filtered by an unsupported field the module
        allows you to pass the data array/list in and specify one or more filters to get just the
        results required.

        Args:
            data (list): The list of dictionary structure to filter.

        Returns:
            (object): An instance of DataFilter Class
        """
        try:
            from .tcex_data_filter import DataFilter

            return DataFilter(self, data)
        except ImportError as e:
            warn = u'Required Module is not installed ({}).'.format(e)
            self.log.warning(warn)

    @property
    def default_args(self):
        """All args parsed before App args are added."""
        return self.tcex_args.default_args

    @property
    def error_codes(self):
        """ThreatConnect error codes."""
        if self._error_codes is None:
            from .tcex_error_codes import TcExErrorCodes

            self._error_codes = TcExErrorCodes()
        return self._error_codes

    def exit(self, code=None, msg=None):
        """Application exit method with proper exit code

        The method will run the Python standard sys.exit() with the exit code
        previously defined via :py:meth:`~tcex.tcex.TcEx.exit_code` or provided
        during the call of this method.

        Args:
            code (Optional [integer]): The exit code value for the app.
            msg (Optional [string]): A message to log and add to message tc output.
        """
        # add exit message to message.tc file and log
        if msg is not None:
            if code in [0, 3] or (code is None and self.exit_code in [0, 3]):
                self.log.info(msg)
            else:
                self.log.error(msg)
            self.message_tc(msg)

        if code is None:
            code = self.exit_code
        elif code in [0, 1, 3]:
            pass
        else:
            self.log.error(u'Invalid exit code')
            code = 1

        if self.default_args.tc_aot_enabled:
            # push exit message
            self.playbook.aot_rpush(code)

        self.log.info(u'Exit Code: {}'.format(code))
        sys.exit(code)

    @property
    def exit_code(self):
        """Return the current exit code."""
        return self._exit_code

    @exit_code.setter
    def exit_code(self, code):
        """Set the App exit code.

        For TC Exchange Apps there are 3 supported exit codes.
        * 0 indicates a normal exit
        * 1 indicates a failure during execution
        * 3 indicates a partial failure

        Args:
            code (integer): The exit code value for the app.
        """
        if code is not None and code in [0, 1, 3]:
            self._exit_code = code
        else:
            self.log.warning(u'Invalid exit code')

    @staticmethod
    def expand_indicators(indicator):
        """Process indicators expanding file hashes/custom indicators into multiple entries.

        Args:
            indicator (string): " : " delimited string
        Returns:
            (list): a list of indicators split on " : ".
        """
        if indicator.count(' : ') > 0:
            # handle all multi-valued indicators types (file hashes and custom indicators)
            indicator_list = []

            # group 1 - lazy capture everything to first <space>:<space> or end of line
            iregx_pattern = r'^(.*?(?=\s\:\s|$))?'
            iregx_pattern += r'(?:\s\:\s)?'  # remove <space>:<space>
            # group 2 - look behind for <space>:<space>, lazy capture everything
            #           to look ahead (optional <space>):<space> or end of line
            iregx_pattern += r'((?<=\s\:\s).*?(?=(?:\s)?\:\s|$))?'
            iregx_pattern += r'(?:(?:\s)?\:\s)?'  # remove (optional <space>):<space>
            # group 3 - look behind for <space>:<space>, lazy capture everything
            #           to look ahead end of line
            iregx_pattern += r'((?<=\s\:\s).*?(?=$))?$'
            iregx = re.compile(iregx_pattern)

            indicators = iregx.search(indicator)
            if indicators is not None:
                indicator_list = list(indicators.groups())
        else:
            # handle all single valued indicator types (address, host, etc)
            indicator_list = [indicator]

        return indicator_list

    @property
    def group_types(self):
        """Return all defined ThreatConnect Group types.

        Returns:
            (list): A list of ThreatConnect Group types.
        """
        return [
            'Adversary',
            'Campaign',
            'Document',
            'Email',
            'Event',
            'Incident',
            'Intrusion Set',
            'Signature',
            'Report',
            'Threat',
            'Task',
        ]

    def handle_error(self, code, message_values=None, raise_error=True):
        """Raise RuntimeError

        Args:
            code (integer): The error code from API or SDK.
            message (string): The error message from API or SDK.
        """
        try:
            if message_values is None:
                message_values = []
            message = self.error_codes.message(code).format(*message_values)
            self.log.error('Error code: {}, {}'.format(code, message))
        except AttributeError:
            self.log.error('Incorrect error code provided ({}).'.format(code))
            raise RuntimeError(1000, 'Generic Failure, see logs for more details.')
        except IndexError:
            self.log.error(
                'Incorrect message values provided for error code {} ({}).'.format(
                    code, message_values
                )
            )
            raise RuntimeError(1000, 'Generic Failure, see logs for more details.')
        if raise_error:
            raise RuntimeError(code, message)

    @property
    def indicator_associations_types_data(self):
        """Return ThreatConnect associations type data.

        Retrieve the data from the API if it hasn't already been retrieved.

        Returns:
            (dictionary): A dictionary of ThreatConnect associations types.
        """
        if not self._indicator_associations_types_data:
            self._association_types()  # load custom indicator associations
        return self._indicator_associations_types_data

    @property
    def indicator_types(self):
        """Return ThreatConnect Indicator types.

        Retrieve the data from the API if it hasn't already been retrieved.

        Returns:
            (list): A list of ThreatConnect Indicator types.
        """
        if not self._indicator_types:
            self._resources(True)  # load custom indicator associations
        return self._indicator_types

    @property
    def indicator_types_data(self):
        """Return ThreatConnect indicator types data.

        Retrieve the data from the API if it hasn't already been retrieved.

        Returns:
            (dict): A dictionary of ThreatConnect Indicator data.
        """
        if not self._indicator_types_data:
            # load custom indicator associations
            self._resources(True)
        return self._indicator_types_data

    @property
    def install_json(self):
        """Return contents of install.json configuration file, loading from disk if required."""
        if self._install_json is None:
            try:
                install_json_filename = os.path.join(os.getcwd(), 'install.json')
                with open(install_json_filename, 'r') as fh:
                    self._install_json = json.load(fh)
            except IOError:
                self.log.warning(u'Could not retrieve App Data.')
        return self._install_json

    @property
    def install_json_params(self):
        """Parse params from install.json into a dict by name."""
        if not self._install_json_params:
            for param in self.install_json.get('params', []):
                self._install_json_params[param.get('name')] = param
        return self._install_json_params

<<<<<<< HEAD
=======
    def job(self):
        """**[Deprecated]** Return instance of Job module

        .. warning:: The job module is deprecated and will be removed in TcEx version 0.9.0. Use
                     tcex.batch instead.
        """
        self.log.warning('Jobs module will be deprecated in TcEx version 0.9.0.')
        from .tcex_job import TcExJob

        return TcExJob(self)

>>>>>>> 58460d55
    def metric(self, name, description, data_type, interval, keyed=False):
        """Get instance of the Metrics module.

        Args:
            name (string): The name for the metric.
            description (string): The description of the metric.
            data_type (string): The type of metric: Sum, Count, Min, Max, First, Last, and Average.
            interval (string): The metric interval: Hourly, Daily, Weekly, Monthly, and Yearly.
            keyed (boolean): Indicates whether the data will have a keyed value.

        Returns:
            (object): An instance of the Metrics Class.
        """
        from .tcex_metrics_v2 import TcExMetricsV2

        return TcExMetricsV2(self, name, description, data_type, interval, keyed)

    def notification(self):
        """Get instance of the Notification module.

        Returns:
            (object): An instance of the Notification Class.
        """
        from .tcex_notification_v2 import TcExNotificationV2

        return TcExNotificationV2(self)

    def message_tc(self, message, max_length=255):
        """Write data to message_tc file in TcEX specified directory.

        This method is used to set and exit message in the ThreatConnect Platform.
        ThreatConnect only supports files of max_message_length.  Any data exceeding
        this limit will be truncated by this method.

        Args:
            message (string): The message to add to message_tc file
        """
        if os.access(self.default_args.tc_out_path, os.W_OK):
            message_file = '{}/message.tc'.format(self.default_args.tc_out_path)
        else:
            message_file = 'message.tc'

        message = '{}\n'.format(message)
        if max_length - len(message) > 0:
            with open(message_file, 'a') as mh:
                mh.write(message)
        elif max_length > 0:
            with open(message_file, 'a') as mh:
                mh.write(message[:max_length])
        max_length -= len(message)

    @property
    def parser(self):
        """Instance tcex args parser."""
        return self.tcex_args.parser

    @property
    def playbook(self):
        """Include the Playbook Module.

        .. Note:: Playbook methods can be accessed using ``tcex.playbook.<method>``.
        """
        if self._playbook is None:
            from .tcex_playbook import TcExPlaybook

            self._playbook = TcExPlaybook(self)
        return self._playbook

    @property
    def proxies(self):
        """Formats proxy configuration into required format for Python Requests module.

        Generates a dictionary for use with the Python Requests module format
        when proxy is required for remote connections.

        **Example Response**
        ::

            {"http": "http://user:pass@10.10.1.10:3128/"}

        Returns:
           (dictionary): Dictionary of proxy settings
        """
        proxies = {}
        if (
            self.default_args.tc_proxy_host is not None
            and self.default_args.tc_proxy_port is not None
        ):

            if (
                self.default_args.tc_proxy_username is not None
                and self.default_args.tc_proxy_password is not None
            ):
                tc_proxy_username = quote(self.default_args.tc_proxy_username, safe='~')
                tc_proxy_password = quote(self.default_args.tc_proxy_password, safe='~')

                proxies = {
                    'http': 'http://{}:{}@{}:{}'.format(
                        tc_proxy_username,
                        tc_proxy_password,
                        self.default_args.tc_proxy_host,
                        self.default_args.tc_proxy_port,
                    ),
                    'https': 'https://{}:{}@{}:{}'.format(
                        tc_proxy_username,
                        tc_proxy_password,
                        self.default_args.tc_proxy_host,
                        self.default_args.tc_proxy_port,
                    ),
                }
            else:
                proxies = {
                    'http': 'http://{}:{}'.format(
                        self.default_args.tc_proxy_host, self.default_args.tc_proxy_port
                    ),
                    'https': 'https://{}:{}'.format(
                        self.default_args.tc_proxy_host, self.default_args.tc_proxy_port
                    ),
                }
        return proxies

    def request(self, session=None):
        """Return an instance of the Request Class.

<<<<<<< HEAD
        A wrapper on the Python Request Module that provides a slightly different interface for
        creating requests and logging built-in.
=======
        A wrapper on the Python Requests module that provides a different interface for creating
        requests. The session property of this instance has built-in logging, session level
        retries, and preconfigured proxy configuration.
>>>>>>> 58460d55

        Returns:
            (object): An instance of Request Class
        """
        try:
            from .tcex_request import TcExRequest

<<<<<<< HEAD
            return TcExRequest(self, session)
        except ImportError as e:
            self.handle_error(105, [e])

    def request_external(self):
        """Return an instance of the Request Class with Proxy values set.

        See :py:mod:`~tcex.tcex.TcEx.request`

        Returns:
            (object): An instance of Request Class
        """
        r = self.request()
        if self.default_args.tc_proxy_external:
            self.log.info(
                u'Using proxy server for external request {}:{}.'.format(
                    self.default_args.tc_proxy_host, self.default_args.tc_proxy_port
                )
            )
            r.proxies = self.proxies
        return r

=======
            r = TcExRequest(self, session)
            if self.default_args.tc_proxy_external:
                self.log.info(
                    u'Using proxy server for external request {}:{}.'.format(
                        self.default_args.tc_proxy_host, self.default_args.tc_proxy_port
                    )
                )
                r.proxies = self.proxies
            return r
        except ImportError as e:
            self.handle_error(105, [e])

>>>>>>> 58460d55
    def resource(self, resource_type):
        """Get instance of Resource Class with dynamic type.

        Args:
            resource_type: The resource type name (e.g Adversary, User Agent, etc).

        Returns:
            (object): Instance of Resource Object child class.
        """
        try:
            resource = getattr(self.resources, self.safe_rt(resource_type))(self)
        except AttributeError:
            self._resources(True)
            resource = getattr(self.resources, self.safe_rt(resource_type))(self)
        return resource

    def results_tc(self, key, value):
        """Write data to results_tc file in TcEX specified directory.

        The TcEx platform support persistent values between executions of the App.  This
        method will store the values for TC to read and put into the Database.

        Args:
            key (string): The data key to be stored.
            value (string): The data value to be stored.
        """
        if os.access(self.default_args.tc_out_path, os.W_OK):
            results_file = '{}/results.tc'.format(self.default_args.tc_out_path)
        else:
            results_file = 'results.tc'

        new = True
        open(results_file, 'a').close()  # ensure file exists
        with open(results_file, 'r+') as fh:
            results = ''
            for line in fh.read().strip().split('\n'):
                if not line:
                    continue
                try:
                    k, v = line.split(' = ')
                except ValueError:
                    # handle null/empty value (e.g., "name =")
                    k, v = line.split(' =')
                if k == key:
                    v = value
                    new = False
                if v is not None:
                    results += '{} = {}\n'.format(k, v)
            if new and value is not None:  # indicates the key/value pair didn't already exist
                results += '{} = {}\n'.format(key, value)
            fh.seek(0)
            fh.write(results)
            fh.truncate()

    def s(self, data, errors='strict'):
        """Decode value using correct Python 2/3 method.

        This method is intended to replace the :py:meth:`~tcex.tcex.TcEx.to_string` method with
        better logic to handle poorly encoded unicode data in Python2 and still work in Python3.

        Args:
            data (any): Data to ve validated and (de)encoded
            errors (string): What method to use when dealing with errors.

        Returns:
            (string): Return decoded data
        """
        try:
            if data is None or isinstance(data, (int, list, dict)):
                pass  # Do nothing with these types
            elif isinstance(data, unicode):
                try:
                    data.decode('utf-8')
                except UnicodeEncodeError:  # 2to3 converts unicode to str
                    # 2to3 converts unicode to str
                    data = str(data.encode('utf-8').strip(), errors=errors)
                    self.log.warning(u'Encoding poorly encoded string ({})'.format(data))
                except AttributeError:
                    pass  # Python 3 can't decode a str
            else:
                data = str(data, 'utf-8', errors=errors)  # 2to3 converts unicode to str
        except NameError:
            pass  # Can't decode str in Python 3
        return data

    def safe_indicator(self, indicator, errors='strict'):
        """Indicator encode value for safe HTTP request.

        Args:
            indicator (string): Indicator to URL Encode
            errors (string): The error handler type.

        Returns:
            (string): The urlencoded string
        """
        if indicator is not None:
            try:
                indicator = quote(self.s(str(indicator), errors=errors), safe='~')
            except KeyError:
                indicator = quote(bytes(indicator), safe='~')
        return indicator

<<<<<<< HEAD
    @staticmethod
    def expand_indicators(indicator):
        """Process indicators expanding file hashes/custom indicators into multiple entries.

        Args:
            indicator (string): " : " delimited string
        Returns:
            (list): a list of indicators split on " : ".
        """
        if indicator.count(' : ') > 0:
            # handle all multi-valued indicators types (file hashes and custom indicators)
            indicator_list = []

            # group 1 - lazy capture everything to first <space>:<space> or end of line
            iregx_pattern = r'^(.*?(?=\s\:\s|$))?'
            iregx_pattern += r'(?:\s\:\s)?'  # remove <space>:<space>
            # group 2 - look behind for <space>:<space>, lazy capture everything
            #           to look ahead (optional <space>):<space> or end of line
            iregx_pattern += r'((?<=\s\:\s).*?(?=(?:\s)?\:\s|$))?'
            iregx_pattern += r'(?:(?:\s)?\:\s)?'  # remove (optional <space>):<space>
            # group 3 - look behind for <space>:<space>, lazy capture everything
            #           to look ahead end of line
            iregx_pattern += r'((?<=\s\:\s).*?(?=$))?$'
            iregx = re.compile(iregx_pattern)

            indicators = iregx.search(indicator)
            if indicators is not None:
                indicator_list = list(indicators.groups())
        else:
            # handle all single valued indicator types (address, host, etc)
            indicator_list = [indicator]

        return indicator_list

=======
>>>>>>> 58460d55
    @staticmethod
    def safe_rt(resource_type, lower=False):
        """Format the Resource Type.

        Takes Custom Indicator types with a space character and return a *safe* string.

        (e.g. *User Agent* is converted to User_Agent or user_agent.)

        Args:
           resource_type (string): The resource type to format.
           lower (boolean): Return type in all lower case

        Returns:
            (string): The formatted resource type.
        """
        if resource_type is not None:
            resource_type = resource_type.replace(' ', '_')
            if lower:
                resource_type = resource_type.lower()
        return resource_type

    @staticmethod
    def safe_group_name(group_name, group_max_length=100, ellipsis=True):
        """Truncate group name to match limit breaking on space and optionally add an ellipsis.

        .. note:: Currently the ThreatConnect group name limit is 100 characters.

        Args:
           group_name (string): The raw group name to be truncated.
           group_max_length (int): The max length of the group name.
           ellipsis (boolean): If true the truncated name will have '...' appended.

        Returns:
            (string): The truncated group name with optional ellipsis.
        """
        ellipsis_value = ''
        if ellipsis:
            ellipsis_value = ' ...'

        if group_name is not None and len(group_name) > group_max_length:
            # split name by spaces and reset group_name
            group_name_array = group_name.split(' ')
            group_name = ''
            for word in group_name_array:
                word = u'{}'.format(word)
                if (len(group_name) + len(word) + len(ellipsis_value)) >= group_max_length:
                    group_name = '{}{}'.format(group_name, ellipsis_value)
                    group_name = group_name.lstrip(' ')
                    break
                group_name += ' {}'.format(word)
        return group_name

    def safetag(self, tag, errors='strict'):
        """Wrapper method for safe_tag."""
        return self.safe_tag(tag, errors)

    def safe_tag(self, tag, errors='strict'):
        """URL Encode and truncate tag to match limit (128 characters) of ThreatConnect API.

        Args:
           tag (string): The tag to be truncated

        Returns:
            (string): The truncated tag
        """
        if tag is not None:
            try:
                # handle unicode characters and url encode tag value
                tag = quote(self.s(tag, errors=errors), safe='~')[:128]
            except KeyError as e:
                warn = 'Failed converting tag to safetag ({})'.format(e)
                self.log.warning(warn)
        return tag

    def safeurl(self, url, errors='strict'):
        """Wrapper method for safe_url."""
        return self.safe_url(url, errors)

    def safe_url(self, url, errors='strict'):
        """URL encode value for safe HTTP request.

        Args:
            url (string): The string to URL Encode.

        Returns:
            (string): The urlencoded string.
        """
        if url is not None:
            url = quote(self.s(url, errors=errors), safe='~')
        return url

    @property
    def session(self):
        """Return an instance of Requests Session configured for the ThreatConnect API."""
        if self._session is None:
            from .tcex_session import TcExSession

            self._session = TcExSession(self)
        return self._session<|MERGE_RESOLUTION|>--- conflicted
+++ resolved
@@ -46,15 +46,12 @@
 
         # Parser
         self.tcex_args = TcExArgs(self)
-<<<<<<< HEAD
-=======
 
         # NOTE: odd issue where args is not updating properly
         if self.default_args.tc_token is not None:
             self._tc_token = self.default_args.tc_token
         if self.default_args.tc_token_expires is not None:
             self._tc_token_expires = self.default_args.tc_token_expires
->>>>>>> 58460d55
 
         # Log system and App data
         self._log()
@@ -356,11 +353,7 @@
         playbook_triggers_enabled=None,
     ):
         """Return instance of Batch"""
-<<<<<<< HEAD
-        from .tcex_batch_v2 import TcExBatch
-=======
         from .tcex_ti_batch import TcExBatch
->>>>>>> 58460d55
 
         return TcExBatch(
             self, owner, action, attribute_write_type, halt_on_error, playbook_triggers_enabled
@@ -599,20 +592,6 @@
                 self._install_json_params[param.get('name')] = param
         return self._install_json_params
 
-<<<<<<< HEAD
-=======
-    def job(self):
-        """**[Deprecated]** Return instance of Job module
-
-        .. warning:: The job module is deprecated and will be removed in TcEx version 0.9.0. Use
-                     tcex.batch instead.
-        """
-        self.log.warning('Jobs module will be deprecated in TcEx version 0.9.0.')
-        from .tcex_job import TcExJob
-
-        return TcExJob(self)
-
->>>>>>> 58460d55
     def metric(self, name, description, data_type, interval, keyed=False):
         """Get instance of the Metrics module.
 
@@ -737,14 +716,9 @@
     def request(self, session=None):
         """Return an instance of the Request Class.
 
-<<<<<<< HEAD
-        A wrapper on the Python Request Module that provides a slightly different interface for
-        creating requests and logging built-in.
-=======
         A wrapper on the Python Requests module that provides a different interface for creating
         requests. The session property of this instance has built-in logging, session level
         retries, and preconfigured proxy configuration.
->>>>>>> 58460d55
 
         Returns:
             (object): An instance of Request Class
@@ -752,30 +726,6 @@
         try:
             from .tcex_request import TcExRequest
 
-<<<<<<< HEAD
-            return TcExRequest(self, session)
-        except ImportError as e:
-            self.handle_error(105, [e])
-
-    def request_external(self):
-        """Return an instance of the Request Class with Proxy values set.
-
-        See :py:mod:`~tcex.tcex.TcEx.request`
-
-        Returns:
-            (object): An instance of Request Class
-        """
-        r = self.request()
-        if self.default_args.tc_proxy_external:
-            self.log.info(
-                u'Using proxy server for external request {}:{}.'.format(
-                    self.default_args.tc_proxy_host, self.default_args.tc_proxy_port
-                )
-            )
-            r.proxies = self.proxies
-        return r
-
-=======
             r = TcExRequest(self, session)
             if self.default_args.tc_proxy_external:
                 self.log.info(
@@ -788,7 +738,6 @@
         except ImportError as e:
             self.handle_error(105, [e])
 
->>>>>>> 58460d55
     def resource(self, resource_type):
         """Get instance of Resource Class with dynamic type.
 
@@ -891,43 +840,6 @@
                 indicator = quote(bytes(indicator), safe='~')
         return indicator
 
-<<<<<<< HEAD
-    @staticmethod
-    def expand_indicators(indicator):
-        """Process indicators expanding file hashes/custom indicators into multiple entries.
-
-        Args:
-            indicator (string): " : " delimited string
-        Returns:
-            (list): a list of indicators split on " : ".
-        """
-        if indicator.count(' : ') > 0:
-            # handle all multi-valued indicators types (file hashes and custom indicators)
-            indicator_list = []
-
-            # group 1 - lazy capture everything to first <space>:<space> or end of line
-            iregx_pattern = r'^(.*?(?=\s\:\s|$))?'
-            iregx_pattern += r'(?:\s\:\s)?'  # remove <space>:<space>
-            # group 2 - look behind for <space>:<space>, lazy capture everything
-            #           to look ahead (optional <space>):<space> or end of line
-            iregx_pattern += r'((?<=\s\:\s).*?(?=(?:\s)?\:\s|$))?'
-            iregx_pattern += r'(?:(?:\s)?\:\s)?'  # remove (optional <space>):<space>
-            # group 3 - look behind for <space>:<space>, lazy capture everything
-            #           to look ahead end of line
-            iregx_pattern += r'((?<=\s\:\s).*?(?=$))?$'
-            iregx = re.compile(iregx_pattern)
-
-            indicators = iregx.search(indicator)
-            if indicators is not None:
-                indicator_list = list(indicators.groups())
-        else:
-            # handle all single valued indicator types (address, host, etc)
-            indicator_list = [indicator]
-
-        return indicator_list
-
-=======
->>>>>>> 58460d55
     @staticmethod
     def safe_rt(resource_type, lower=False):
         """Format the Resource Type.
