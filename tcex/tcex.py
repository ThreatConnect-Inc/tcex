--- conflicted
+++ resolved
@@ -131,18 +131,17 @@
                         value_fields.append(entry.get('value3Label'))
 
                     # get instance of Indicator Class
-                    # i = self.resources.Indicator(self)
-                    api_branch = 'indicators'
+                    i = self.resources.Indicator(self)
                     custom = {
                         '_api_branch': entry['apiBranch'],
                         '_api_entity': entry['apiEntity'],
-                        '_api_uri': '{}/{}'.format(api_branch, entry['apiBranch']),
+                        '_api_uri': '{}/{}'.format(i.api_branch, entry['apiBranch']),
                         '_case_preference': entry['casePreference'],
                         '_custom': entry['custom'],
                         '_name': name,
                         '_parsable': entry['parsable'],
                         '_request_entity': entry['apiEntity'],
-                        '_request_uri': '{}/{}'.format(api_branch, entry['apiBranch']),
+                        '_request_uri': '{}/{}'.format(i.api_branch, entry['apiBranch']),
                         '_status_codes': {
                             'DELETE': [200],
                             'GET': [200],
@@ -852,15 +851,11 @@
             from .tokens import Tokens
 
             self._token = Tokens(
-<<<<<<< HEAD
                 self.default_args.tc_token,
                 self.default_args.tc_token_expires,
                 self.default_args.tc_api_path,
                 self.default_args.tc_verify,
                 self.log,
-=======
-                self.default_args.tc_api_path, self.default_args.tc_verify, self.log
->>>>>>> fce6d7ee
             )
         return self._token
 
