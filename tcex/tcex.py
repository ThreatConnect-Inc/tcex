--- conflicted
+++ resolved
@@ -74,11 +74,6 @@
         # add methods to registry
         registry.register(self)
         registry.add_method(self.exit)
-<<<<<<< HEAD
-=======
-        registry.add_method(self.handle_error)
-        registry.add_method(self.set_exit_code)
->>>>>>> afb8a92a
 
         # log standard App info early so it shows at the top of the logfile
         self.logger.log_info(self.inputs.data_unresolved)
