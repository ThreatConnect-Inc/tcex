# -*- coding: utf-8 -*-
"""TcEx Framework"""
from builtins import str
import inspect
import json
import platform
import os
import re
import signal
import sys

try:
    from urllib import quote  # Python 2
except ImportError:
    from urllib.parse import quote  # Python 3

from .tcex_args import TcExArgs
from .tcex_logger import TcExLogger


class TcEx(object):
    """Provides basic functionality for all types of TxEx Apps."""

    def __init__(self):
        """Initialize Class Properties."""
        # catch interupt signals
        signal.signal(signal.SIGINT, self._signal_handler)
        if platform.system() != 'Windows':
            signal.signal(signal.SIGHUP, self._signal_handler)
        signal.signal(signal.SIGTERM, self._signal_handler)

        # Property defaults
        self._error_codes = None
        self._exit_code = 0
        self._install_json = None
        self._install_json_params = {}
        self._indicator_associations_types_data = {}
        self._indicator_types = []
        self._indicator_types_data = {}
        self._jobs = None
        self._playbook = None
        self._session = None
        self._utils = None
        self._ti = None

<<<<<<< HEAD
        # Args instance
=======
        # init args (needs logger)
>>>>>>> 3027d781
        self.tcex_args = TcExArgs(self)

        # init logger (needs args)
        self.logger = TcExLogger(self)
        self.logger.add_stream_handler()

        # NOTE: odd issue where args is not updating properly
        if self.default_args.tc_token is not None:
            self._tc_token = self.default_args.tc_token
        if self.default_args.tc_token_expires is not None:
            self._tc_token_expires = self.default_args.tc_token_expires

        # include resources module
        self._resources()

    def _association_types(self):
        """Retrieve Custom Indicator Associations types from the ThreatConnect API."""
        # Dynamically create custom indicator class
        r = self.session.get('/v2/types/associationTypes')

        # check for bad status code and response that is not JSON
        if not r.ok or 'application/json' not in r.headers.get('content-type', ''):
            self.log.warning('Custom Indicators Associations are not supported.')
            return

        # validate successful API results
        data = r.json()
        if data.get('status') != 'Success':
            self.log.warning('Bad Status: Custom Indicators Associations are not supported.')
            return

        try:
            # Association Type Name is not a unique value at this time, but should be.
            for association in data.get('data', {}).get('associationType', []):
                self._indicator_associations_types_data[association.get('name')] = association
        except Exception as e:
            self.handle_error(200, [e])

    def _resources(self, custom_indicators=False):
        """Initialize the resource module.

        This method will make a request to the ThreatConnect API to dynamically
        build classes to support custom Indicators.  All other resources are available
        via this class.

        .. Note:: Resource Classes can be accessed using ``tcex.resources.<Class>`` or using
                  tcex.resource('<resource name>').
        """
        from importlib import import_module

        # create resource object
        self.resources = import_module('tcex.tcex_resources')

        if custom_indicators:
            self.log.info('Loading custom indicator types.')
            # Retrieve all indicator types from the API
            r = self.session.get('/v2/types/indicatorTypes')

            # check for bad status code and response that is not JSON
            if not r.ok or 'application/json' not in r.headers.get('content-type', ''):
                self.log.warning('Custom Indicators are not supported ({}).'.format(r.text))
                return
            response = r.json()
            if response.get('status') != 'Success':
                self.log.warning(
                    'Bad Status: Custom Indicators are not supported ({}).'.format(r.text)
                )
                return

            try:
                # Dynamically create custom indicator class
                data = response.get('data', {}).get('indicatorType', [])
                for entry in data:
                    name = self.safe_rt(entry.get('name'))
                    # temp fix for API issue where boolean are returned as strings
                    entry['custom'] = self.utils.to_bool(entry.get('custom'))
                    entry['parsable'] = self.utils.to_bool(entry.get('parsable'))
                    self._indicator_types.append(u'{}'.format(entry.get('name')))
                    self._indicator_types_data[entry.get('name')] = entry
                    if not entry['custom']:
                        continue

                    # Custom Indicator have 3 values. Only add the value if it is set.
                    value_fields = []
                    if entry.get('value1Label'):
                        value_fields.append(entry.get('value1Label'))
                    if entry.get('value2Label'):
                        value_fields.append(entry.get('value2Label'))
                    if entry.get('value3Label'):
                        value_fields.append(entry.get('value3Label'))

                    # get instance of Indicator Class
                    i = self.resources.Indicator(self)
                    custom = {
                        '_api_branch': entry['apiBranch'],
                        '_api_entity': entry['apiEntity'],
                        '_api_uri': '{}/{}'.format(i.api_branch, entry['apiBranch']),
                        '_case_preference': entry['casePreference'],
                        '_custom': entry['custom'],
                        '_name': name,
                        '_parsable': entry['parsable'],
                        '_request_entity': entry['apiEntity'],
                        '_request_uri': '{}/{}'.format(i.api_branch, entry['apiBranch']),
                        '_status_codes': {
                            'DELETE': [200],
                            'GET': [200],
                            'POST': [200, 201],
                            'PUT': [200],
                        },
                        '_value_fields': value_fields,
                    }
                    # Call custom indicator class factory
                    setattr(
                        self.resources,
                        name,
                        self.resources.class_factory(name, self.resources.Indicator, custom),
                    )
            except Exception as e:
                self.handle_error(220, [e])

    def _signal_handler(self, signal_interupt, frame):  # pylint: disable=W0613
        """Handle singal interrupt."""
        call_file = os.path.basename(inspect.stack()[1][0].f_code.co_filename)
        call_module = inspect.stack()[1][0].f_globals['__name__'].lstrip('Functions.')
        call_line = inspect.stack()[1][0].f_lineno
        self.log.error(
            'App interrupted - file: {}, method: {}, line: {}.'.format(
                call_file, call_module, call_line
            )
        )
        if signal_interupt in (2, 15):
            self.exit(1, 'The App received an interrupt signal and will now exit.')

    @property
    def args(self):
        """Argparser args Namespace."""
        return self.tcex_args.args()

    def batch(
        self,
        owner,
        action=None,
        attribute_write_type=None,
        halt_on_error=False,
        playbook_triggers_enabled=None,
    ):
        """Return instance of Batch"""
        from .tcex_ti_batch import TcExBatch

        return TcExBatch(
            self, owner, action, attribute_write_type, halt_on_error, playbook_triggers_enabled
        )

    def cache(self, domain, data_type, ttl_minutes=None, mapping=None):
        """Get instance of the Cache module.

        Args:
            domain (str): The domain can be either "system", "organization", or "local". When using
                "organization" the data store can be accessed by any Application in the entire org,
                while "local" access is restricted to the App writing the data. The "system" option
                should not be used in almost all cases.
            data_type (str): The data type descriptor (e.g., tc:whois:cache).
            ttl_minutes (int): The number of minutes the cache is valid.

        Returns:
            object: An instance of the Cache Class.
        """
        from .tcex_cache import TcExCache

        return TcExCache(self, domain, data_type, ttl_minutes, mapping)

    # TODO: remove this method and use JMESPath instead.
    def data_filter(self, data):
        """Return an instance of the Data Filter Class.

        A simple helper module to filter results from ThreatConnect API or other data
        source.  For example if results need to be filtered by an unsupported field the module
        allows you to pass the data array/list in and specify one or more filters to get just the
        results required.

        Args:
            data (list): The list of dictionary structure to filter.

        Returns:
            (object): An instance of DataFilter Class
        """
        try:
            from .tcex_data_filter import DataFilter

            return DataFilter(self, data)
        except ImportError as e:
            self.log.warning('Required Module is not installed ({}).'.format(e))

    def datastore(self, domain, data_type, mapping=None):
        """Get instance of the DataStore module.

        Args:
            domain (str): The domain can be either "system", "organization", or "local". When using
                "organization" the data store can be accessed by any Application in the entire org,
                while "local" access is restricted to the App writing the data. The "system" option
                should not be used in almost all cases.
            data_type (str): The data type descriptor (e.g., tc:whois:cache).

        Returns:
            object: An instance of the DataStore Class.
        """
        from .tcex_datastore import TcExDataStore

        return TcExDataStore(self, domain, data_type, mapping)

    @property
    def default_args(self):
        """Return all args parsed before App args are added."""
        return self.tcex_args.default_args

    @property
    def error_codes(self):
        """Return TcEx error codes."""
        if self._error_codes is None:
            from .tcex_error_codes import TcExErrorCodes

            self._error_codes = TcExErrorCodes()
        return self._error_codes

    def exit(self, code=None, msg=None):
        """Application exit method with proper exit code

        The method will run the Python standard sys.exit() with the exit code
        previously defined via :py:meth:`~tcex.tcex.TcEx.exit_code` or provided
        during the call of this method.

        Args:
            code (Optional [integer]): The exit code value for the app.
            msg (Optional [string]): A message to log and add to message tc output.
        """
        # add exit message to message.tc file and log
        if msg is not None:
            if code in [0, 3] or (code is None and self.exit_code in [0, 3]):
                self.log.info(msg)
            else:
                self.log.error(msg)
            self.message_tc(msg)

        if code is None:
            code = self.exit_code
        elif code in [0, 1, 3]:
            pass
        else:
            self.log.error(u'Invalid exit code')
            code = 1

        if self.default_args.tc_aot_enabled:
            # push exit message
            self.playbook.aot_rpush(code)

        self.log.info(u'Exit Code: {}'.format(code))
        sys.exit(code)

    @property
    def exit_code(self):
        """Return the current exit code."""
        return self._exit_code

    @exit_code.setter
    def exit_code(self, code):
        """Set the App exit code.

        For TC Exchange Apps there are 3 supported exit codes.
        * 0 indicates a normal exit
        * 1 indicates a failure during execution
        * 3 indicates a partial failure

        Args:
            code (integer): The exit code value for the app.
        """
        if code is not None and code in [0, 1, 3]:
            self._exit_code = code
        else:
            self.log.warning('Invalid exit code')

    @staticmethod
    def expand_indicators(indicator):
        """Process indicators expanding file hashes/custom indicators into multiple entries.

        Args:
            indicator (string): " : " delimited string
        Returns:
            (list): a list of indicators split on " : ".
        """
        if indicator.count(' : ') > 0:
            # handle all multi-valued indicators types (file hashes and custom indicators)
            indicator_list = []

            # group 1 - lazy capture everything to first <space>:<space> or end of line
            iregx_pattern = r'^(.*?(?=\s\:\s|$))?'
            iregx_pattern += r'(?:\s\:\s)?'  # remove <space>:<space>
            # group 2 - look behind for <space>:<space>, lazy capture everything
            #           to look ahead (optional <space>):<space> or end of line
            iregx_pattern += r'((?<=\s\:\s).*?(?=(?:\s)?\:\s|$))?'
            iregx_pattern += r'(?:(?:\s)?\:\s)?'  # remove (optional <space>):<space>
            # group 3 - look behind for <space>:<space>, lazy capture everything
            #           to look ahead end of line
            iregx_pattern += r'((?<=\s\:\s).*?(?=$))?$'
            iregx = re.compile(iregx_pattern)

            indicators = iregx.search(indicator)
            if indicators is not None:
                indicator_list = list(indicators.groups())
        else:
            # handle all single valued indicator types (address, host, etc)
            indicator_list = [indicator]

        return indicator_list

    @property
    def group_types(self):
        """Return all defined ThreatConnect Group types.

        Returns:
            (list): A list of ThreatConnect Group types.
        """
        return [
            'Adversary',
            'Campaign',
            'Document',
            'Email',
            'Event',
            'Incident',
            'Intrusion Set',
            'Signature',
            'Report',
            'Threat',
            'Task',
        ]

    @property
    def group_types_data(self):
        """Return supported ThreatConnect Group types."""
        return {
            'Adversary': {'apiBranch': 'adversaries', 'apiEntity': 'adversary'},
            'Campaign': {'apiBranch': 'campaigns', 'apiEntity': 'campaign'},
            'Document': {'apiBranch': 'documents', 'apiEntity': 'document'},
            'Email': {'apiBranch': 'emails', 'apiEntity': 'email'},
            'Event': {'apiBranch': 'events', 'apiEntity': 'event'},
            'Incident': {'apiBranch': 'incidents', 'apiEntity': 'incident'},
            'Intrusion Set': {'apiBranch': 'intrusionSets', 'apiEntity': 'intrusionSet'},
            'Report': {'apiBranch': 'reports', 'apiEntity': 'report'},
            'Signature': {'apiBranch': 'signatures', 'apiEntity': 'signature'},
            'Threat': {'apiBranch': 'threats', 'apiEntity': 'threat'},
            'Task': {'apiBranch': 'tasks', 'apiEntity': 'task'},
        }

    def get_type_from_api_entity(self, api_entity):
        """Return the object type as a string given a api entity.

        Args:
            api_entity:

        Returns:

        """
        merged = self.group_types_data.copy()
        merged.update(self.indicator_types_data)
        print(merged)
        for (key, value) in merged.items():
            if value.get('apiEntity') == api_entity:
                return key
        return None

    def handle_error(self, code, message_values=None, raise_error=True):
        """Raise RuntimeError

        Args:
            code (integer): The error code from API or SDK.
            message (string): The error message from API or SDK.
        """
        try:
            if message_values is None:
                message_values = []
            message = self.error_codes.message(code).format(*message_values)
            self.log.error('Error code: {}, {}'.format(code, message))
        except AttributeError:
            self.log.error('Incorrect error code provided ({}).'.format(code))
            raise RuntimeError(1000, 'Generic Failure, see logs for more details.')
        except IndexError:
            self.log.error(
                'Incorrect message values provided for error code {} ({}).'.format(
                    code, message_values
                )
            )
            raise RuntimeError(1000, 'Generic Failure, see logs for more details.')
        if raise_error:
            raise RuntimeError(code, message)

    @property
    def indicator_associations_types_data(self):
        """Return ThreatConnect associations type data.

        Retrieve the data from the API if it hasn't already been retrieved.

        Returns:
            (dictionary): A dictionary of ThreatConnect associations types.
        """
        if not self._indicator_associations_types_data:
            self._association_types()  # load custom indicator associations
        return self._indicator_associations_types_data

    @property
    def indicator_types(self):
        """Return ThreatConnect Indicator types.

        Retrieve the data from the API if it hasn't already been retrieved.

        Returns:
            (list): A list of ThreatConnect Indicator types.
        """
        if not self._indicator_types:
            self._resources(True)  # load custom indicator associations
        return self._indicator_types

    @property
    def indicator_types_data(self):
        """Return ThreatConnect indicator types data.

        Retrieve the data from the API if it hasn't already been retrieved.

        Returns:
            (dict): A dictionary of ThreatConnect Indicator data.
        """
        if not self._indicator_types_data:
            # load custom indicator associations
            self._resources(True)
        return self._indicator_types_data

    @property
    def install_json(self):
        """Return contents of install.json configuration file, loading from disk if required."""
        if self._install_json is None:
            try:
                install_json_filename = os.path.join(os.getcwd(), 'install.json')
                with open(install_json_filename, 'r') as fh:
                    self._install_json = json.load(fh)
            except IOError:
                self.log.warning('Could not retrieve App Data.')
                self._install_json = {}
        return self._install_json

    @property
    def install_json_params(self):
        """Parse params from install.json into a dict by name."""
        if not self._install_json_params:
            for param in self.install_json.get('params') or []:
                self._install_json_params[param.get('name')] = param
        return self._install_json_params

    @property
    def log(self):
        """Return a valid logger."""
        return self.logger.log

    def metric(self, name, description, data_type, interval, keyed=False):
        """Get instance of the Metrics module.

        Args:
            name (string): The name for the metric.
            description (string): The description of the metric.
            data_type (string): The type of metric: Sum, Count, Min, Max, First, Last, and Average.
            interval (string): The metric interval: Hourly, Daily, Weekly, Monthly, and Yearly.
            keyed (boolean): Indicates whether the data will have a keyed value.

        Returns:
            (object): An instance of the Metrics Class.
        """
        from .tcex_metrics_v2 import TcExMetricsV2

        return TcExMetricsV2(self, name, description, data_type, interval, keyed)

    def message_tc(self, message, max_length=255):
        """Write data to message_tc file in TcEX specified directory.

        This method is used to set and exit message in the ThreatConnect Platform.
        ThreatConnect only supports files of max_message_length.  Any data exceeding
        this limit will be truncated by this method.

        Args:
            message (string): The message to add to message_tc file
        """
        if os.access(self.default_args.tc_out_path, os.W_OK):
            message_file = '{}/message.tc'.format(self.default_args.tc_out_path)
        else:
            message_file = 'message.tc'

        message = '{}\n'.format(message)
        if max_length - len(message) > 0:
            with open(message_file, 'a') as mh:
                mh.write(message)
        elif max_length > 0:
            with open(message_file, 'a') as mh:
                mh.write(message[:max_length])
        max_length -= len(message)

    def notification(self):
        """Get instance of the Notification module.

        Returns:
            (object): An instance of the Notification Class.
        """
        from .tcex_notification_v2 import TcExNotificationV2

        return TcExNotificationV2(self)

    @property
    def parser(self):
        """Instance tcex args parser."""
        return self.tcex_args.parser

    @property
    def playbook(self):
        """Include the Playbook Module.

        .. Note:: Playbook methods can be accessed using ``tcex.playbook.<method>``.
        """
        if self._playbook is None:
            from .tcex_playbook import TcExPlaybook

            self._playbook = TcExPlaybook(self)
        return self._playbook

    @property
    def proxies(self):
        """Format the proxy configuration for Python Requests module.

        Generates a dictionary for use with the Python Requests module format
        when proxy is required for remote connections.

        **Example Response**
        ::

            {"http": "http://user:pass@10.10.1.10:3128/"}

        Returns:
           (dictionary): Dictionary of proxy settings
        """
        proxies = {}
        if (
            self.default_args.tc_proxy_host is not None
            and self.default_args.tc_proxy_port is not None
        ):

            if (
                self.default_args.tc_proxy_username is not None
                and self.default_args.tc_proxy_password is not None
            ):
                tc_proxy_username = quote(self.default_args.tc_proxy_username, safe='~')
                tc_proxy_password = quote(self.default_args.tc_proxy_password, safe='~')

                # proxy url with auth
                proxy_url = '{}:{}@{}:{}'.format(
                    tc_proxy_username,
                    tc_proxy_password,
                    self.default_args.tc_proxy_host,
                    self.default_args.tc_proxy_port,
                )
            else:
                # proxy url without auth
                proxy_url = '{}:{}'.format(
                    self.default_args.tc_proxy_host, self.default_args.tc_proxy_port
                )
            proxies = {
                'http': 'http://{}'.format(proxy_url),
                'https': 'https://{}'.format(proxy_url),
            }
        return proxies

    @property
    def rargs(self):
        """Return argparser args Namespace with Playbook args automatically resolved."""
        return self.tcex_args.resolved_args()

    def request(self, session=None):
        """Return an instance of the Request Class.

        A wrapper on the Python Requests module that provides a different interface for creating
        requests. The session property of this instance has built-in logging, session level
        retries, and preconfigured proxy configuration.

        Returns:
            (object): An instance of Request Class
        """
        try:
            from .tcex_request import TcExRequest

            r = TcExRequest(self, session)
            if session is None and self.default_args.tc_proxy_external:
                self.log.info(
                    'Using proxy server for external request {}:{}.'.format(
                        self.default_args.tc_proxy_host, self.default_args.tc_proxy_port
                    )
                )
                r.proxies = self.proxies
            return r
        except ImportError as e:
            self.handle_error(105, [e])

    def resource(self, resource_type):
        """Get instance of Resource Class with dynamic type.

        Args:
            resource_type: The resource type name (e.g Adversary, User Agent, etc).

        Returns:
            (object): Instance of Resource Object child class.
        """
        try:
            resource = getattr(self.resources, self.safe_rt(resource_type))(self)
        except AttributeError:
            self._resources(True)
            resource = getattr(self.resources, self.safe_rt(resource_type))(self)
        return resource

    def results_tc(self, key, value):
        """Write data to results_tc file in TcEX specified directory.

        The TcEx platform support persistent values between executions of the App.  This
        method will store the values for TC to read and put into the Database.

        Args:
            key (string): The data key to be stored.
            value (string): The data value to be stored.
        """
        if os.access(self.default_args.tc_out_path, os.W_OK):
            results_file = '{}/results.tc'.format(self.default_args.tc_out_path)
        else:
            results_file = 'results.tc'

        new = True
        open(results_file, 'a').close()  # ensure file exists
        with open(results_file, 'r+') as fh:
            results = ''
            for line in fh.read().strip().split('\n'):
                if not line:
                    continue
                try:
                    k, v = line.split(' = ')
                except ValueError:
                    # handle null/empty value (e.g., "name =")
                    k, v = line.split(' =')
                if k == key:
                    v = value
                    new = False
                if v is not None:
                    results += '{} = {}\n'.format(k, v)
            if new and value is not None:  # indicates the key/value pair didn't already exist
                results += '{} = {}\n'.format(key, value)
            fh.seek(0)
            fh.write(results)
            fh.truncate()

    def s(self, data, errors='strict'):
        """Decode value using correct Python 2/3 method.

        This method is intended to replace the :py:meth:`~tcex.tcex.TcEx.to_string` method with
        better logic to handle poorly encoded unicode data in Python2 and still work in Python3.

        Args:
            data (any): Data to ve validated and (de)encoded
            errors (string): What method to use when dealing with errors.

        Returns:
            (string): Return decoded data
        """
        try:
            if data is None or isinstance(data, (int, list, dict)):
                pass  # Do nothing with these types
            elif isinstance(data, unicode):
                try:
                    data.decode('utf-8')
                except UnicodeEncodeError:  # 2to3 converts unicode to str
                    # 2to3 converts unicode to str
                    data = str(data.encode('utf-8').strip(), errors=errors)
                    self.log.warning('Encoding poorly encoded string ({})'.format(data))
                except AttributeError:
                    pass  # Python 3 can't decode a str
            else:
                data = str(data, 'utf-8', errors=errors)  # 2to3 converts unicode to str
        except NameError:
            pass  # Can't decode str in Python 3
        return data

    def safe_indicator(self, indicator, errors='strict'):
        """Format indicator value for safe HTTP request.

        Args:
            indicator (string): Indicator to URL Encode
            errors (string): The error handler type.

        Returns:
            (string): The urlencoded string
        """
        if indicator is not None:
            try:
                indicator = quote(self.s(str(indicator), errors=errors), safe='~')
            except KeyError:
                indicator = quote(bytes(indicator), safe='~')
        return indicator

    @staticmethod
    def safe_rt(resource_type, lower=False):
        """Format the Resource Type.

        Takes Custom Indicator types with a space character and return a *safe* string.

        (e.g. *User Agent* is converted to User_Agent or user_agent.)

        Args:
           resource_type (string): The resource type to format.
           lower (boolean): Return type in all lower case

        Returns:
            (string): The formatted resource type.
        """
        if resource_type is not None:
            resource_type = resource_type.replace(' ', '_')
            if lower:
                resource_type = resource_type.lower()
        return resource_type

    @staticmethod
    def safe_group_name(group_name, group_max_length=100, ellipsis=True):
        """Truncate group name to match limit breaking on space and optionally add an ellipsis.

        .. note:: Currently the ThreatConnect group name limit is 100 characters.

        Args:
           group_name (string): The raw group name to be truncated.
           group_max_length (int): The max length of the group name.
           ellipsis (boolean): If true the truncated name will have '...' appended.

        Returns:
            (string): The truncated group name with optional ellipsis.
        """
        ellipsis_value = ''
        if ellipsis:
            ellipsis_value = ' ...'

        if group_name is not None and len(group_name) > group_max_length:
            # split name by spaces and reset group_name
            group_name_array = group_name.split(' ')
            group_name = ''
            for word in group_name_array:
                word = u'{}'.format(word)
                if (len(group_name) + len(word) + len(ellipsis_value)) >= group_max_length:
                    group_name = '{}{}'.format(group_name, ellipsis_value)
                    group_name = group_name.lstrip(' ')
                    break
                group_name += ' {}'.format(word)
        return group_name

    def safetag(self, tag, errors='strict'):
        """Preserve safetag method name for older Apps."""
        return self.safe_tag(tag, errors)

    def safe_tag(self, tag, errors='strict'):
        """Encode and truncate tag to match limit (128 characters) of ThreatConnect API.

        Args:
           tag (string): The tag to be truncated

        Returns:
            (string): The truncated tag
        """
        if tag is not None:
            try:
                # handle unicode characters and url encode tag value
                tag = quote(self.s(tag, errors=errors), safe='~')[:128]
            except KeyError as e:
                self.log.warning('Failed converting tag to safetag ({})'.format(e))
        return tag

    def safeurl(self, url, errors='strict'):
        """Preserve safeurl method name for older Apps."""
        return self.safe_url(url, errors)

    def safe_url(self, url, errors='strict'):
        """Encode value for safe HTTP request.

        Args:
            url (string): The string to URL Encode.

        Returns:
            (string): The urlencoded string.
        """
        if url is not None:
            url = quote(self.s(url, errors=errors), safe='~')
        return url

    @property
    def session(self):
        """Return an instance of Requests Session configured for the ThreatConnect API."""
        if self._session is None:
            from .tcex_session import TcExSession

            self._session = TcExSession(self)
        return self._session

    @property
    def ti(self):
        """Include the Threat Intel Module.

        .. Note:: Threat Intell methods can be accessed using ``tcex.ti.<method>``.
        """
        if self._ti is None:
            from .tcex_ti import TcExTi

            self._ti = TcExTi(self)
        return self._ti

    @property
    def utils(self):
        """Include the Utils module.

        .. Note:: Utils methods can be accessed using ``tcex.utils.<method>``.
        """
        if self._utils is None:
            from .tcex_utils import TcExUtils

            self._utils = TcExUtils(self)
        return self._utils<|MERGE_RESOLUTION|>--- conflicted
+++ resolved
@@ -43,11 +43,7 @@
         self._utils = None
         self._ti = None
 
-<<<<<<< HEAD
-        # Args instance
-=======
         # init args (needs logger)
->>>>>>> 3027d781
         self.tcex_args = TcExArgs(self)
 
         # init logger (needs args)
