# -*- coding: utf-8 -*-
"""TcEx Framework module init file."""
__author__ = 'ThreatConnect (support@threatconnect.com)'
<<<<<<< HEAD
__version__ = '1.0.0'
=======
__version__ = '0.9.3'
>>>>>>> a9e1ed2b
__license__ = 'Apache License, Version 2'
name = 'tcex'

try:
    from .tcex import TcEx  # noqa: F401
except ImportError as e:
    print('Error: {}'.format(e))
    print('Try running tclib')

from .tcex_argparser import TcExArgParser  # noqa: F401; pylint: disable=C0413
from .tcex_app_decorators import *  # noqa: F401,F403; pylint: disable=C0413

# import cli modules for bin commands
from .tcex_bin_init import TcExInit  # noqa: F401,F403; pylint: disable=C0413
from .tcex_bin_lib import TcExLib  # noqa: F401,F403; pylint: disable=C0413
from .tcex_bin_package import TcExPackage  # noqa: F401,F403; pylint: disable=C0413
from .tcex_bin_profile import TcExProfile  # noqa: F401,F403; pylint: disable=C0413
from .tcex_bin_run import TcExRun  # noqa: F401,F403; pylint: disable=C0413
from .tcex_bin_validate import TcExValidate  # noqa: F401,F403; pylint: disable=C0413<|MERGE_RESOLUTION|>--- conflicted
+++ resolved
@@ -1,11 +1,7 @@
 # -*- coding: utf-8 -*-
 """TcEx Framework module init file."""
 __author__ = 'ThreatConnect (support@threatconnect.com)'
-<<<<<<< HEAD
 __version__ = '1.0.0'
-=======
-__version__ = '0.9.3'
->>>>>>> a9e1ed2b
 __license__ = 'Apache License, Version 2'
 name = 'tcex'
 
