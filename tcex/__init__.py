# -*- coding: utf-8 -*-
"""TcEx Framework"""
__author__ = 'ThreatConnect (support@threatconnect.com)'
__version__ = '1.0.0'
__license__ = 'Apache License, Version 2'
name = 'tcex'

try:
    from .tcex import TcEx  # noqa: F401
except ImportError as e:
    print('Error: {}'.format(e))
    print('Try running tc_lib')

<<<<<<< HEAD
from .tcex_argparser import TcExArgParser  # noqa: F401; pylint: disable=C0413
=======
from .tcex_argparser import TcExArgParser
from .tcex_app_decorators import *
>>>>>>> 028f2255
<|MERGE_RESOLUTION|>--- conflicted
+++ resolved
@@ -11,9 +11,5 @@
     print('Error: {}'.format(e))
     print('Try running tc_lib')
 
-<<<<<<< HEAD
 from .tcex_argparser import TcExArgParser  # noqa: F401; pylint: disable=C0413
-=======
-from .tcex_argparser import TcExArgParser
-from .tcex_app_decorators import *
->>>>>>> 028f2255
+from .tcex_app_decorators import *  # noqa: F401,F403; pylint: disable=C0413