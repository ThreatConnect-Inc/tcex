--- conflicted
+++ resolved
@@ -118,10 +118,7 @@
             if validate and not isinstance(value, list):
                 raise RuntimeError('Invalid data provided for StringArray.')
 
-<<<<<<< HEAD
-=======
             value_coerced = []
->>>>>>> 437a895f
             for v in value:
                 # coerce string values
                 v = self._coerce_string_value(v)
