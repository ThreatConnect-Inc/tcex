--- conflicted
+++ resolved
@@ -297,47 +297,6 @@
             json.dump(permutations, fh, indent=2)
         print('All permutations written to the "permutations.json" file.')
 
-<<<<<<< HEAD
-    def profile_settings_args_install_json(self, ij, required):
-        """Return args based on install.json params.
-
-        Args:
-            ij (dict): The install.json contents.
-            required (bool): If True only required args will be returned.
-
-        Returns:
-            dict: Dictionary of required or optional App args.
-        """
-
-        profile_args = {}
-        # add App specific args
-        for p in ij.get('params') or []:
-            # TODO: fix this required logic
-            if p.get('required', False) != required and required is not None:
-                continue
-            if p.get('config') is True:
-                # config indicates that this entry is for a service config
-                continue
-            if p.get('type').lower() == 'boolean':
-                profile_args[p.get('name')] = self._to_bool(p.get('default', False))
-            elif p.get('type').lower() == 'choice':
-                valid_values = '|'.join(self.expand_valid_values(p.get('validValues', [])))
-                profile_args[p.get('name')] = '[{}]'.format(valid_values)
-            elif p.get('type').lower() == 'multichoice':
-                profile_args[p.get('name')] = p.get('validValues', [])
-            elif p.get('type').lower() == 'keyvaluelist':
-                profile_args[p.get('name')] = '<KeyValueList>'
-            elif p.get('name') in ['api_access_id', 'api_secret_key']:
-                # leave these parameters set to the value defined in defaults
-                pass
-            else:
-                types = '|'.join(p.get('playbookDataType', []))
-                if types:
-                    profile_args[p.get('name')] = p.get('default', '<{}>'.format(types))
-                else:
-                    profile_args[p.get('name')] = p.get('default', '')
-        return profile_args
-=======
     # def profile_settings_args_install_json(self, ij, required):
     #     """Return args based on install.json params.
 
@@ -377,7 +336,6 @@
     #             else:
     #                 profile_args[p.get('name')] = p.get('default', '')
     #     return profile_args
->>>>>>> d38fb5d3
 
     def profile_settings_args_layout_json(self, required):
         """Return args based on layout.json and conditional rendering.
