--- conflicted
+++ resolved
@@ -169,10 +169,7 @@
     def __process_dict_types(cls, pm: 'PropertyModel', extra: dict[str, str]):
         """Process standard type."""
         types = [
-<<<<<<< HEAD
             'AiInsights',
-=======
->>>>>>> b82cfb18
             'AttackSecurityCoverage',
             'AttributeSource',
             'DNSResolutions',
@@ -317,6 +314,12 @@
                     'import_source': 'first-party-forward-reference',
                     'model': 'KeywordSectionModel',
                     'typing_type': f'list[{cls.__extra_format_type_model(pm.type)}]',
+                }
+            )
+        elif pm.name == 'customAssociationNames':
+            extra.update(
+                {
+                    'typing_type': 'list[str]',
                 }
             )
         elif pm.name == 'customAssociationNames':
