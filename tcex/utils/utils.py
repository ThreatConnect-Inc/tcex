--- conflicted
+++ resolved
@@ -187,9 +187,6 @@
         numbers = re.findall('[0-9]+', asn)
         if len(numbers) == 1:
             asn = f'ASN{numbers[0]}'
-<<<<<<< HEAD
-        return asn
-=======
         return asn
 
     def variable_method_name(self, variable):
@@ -226,5 +223,4 @@
             r'|(?:(?!String)(?!Binary)(?!KeyValue)'  # non matching for custom
             r'(?!TCEntity)(?!TCEnhancedEntity)'  # non matching for custom
             r'[A-Za-z0-9_-]+))'  # variable type (custom)
-        )
->>>>>>> 437a895f
+        )