# -*- coding: utf-8 -*-
"""ThreatConnect TI Incident """
from tcex.tcex_ti.mappings.group.tcex_ti_group import Group


class Incident(Group):
    """Unique API calls for Incident API Endpoints"""

    def __init__(self, tcex, name, owner=None, **kwargs):
        """Initialize Class Properties.

        Valid status:
        + Closed
        + Containment Achieved
        + Deleted
        + Incident Reported
        + Open
        + New
        + Rejected
        + Restoration Achieved
        + Stalled

        Args:
            name (str): The name for this Group.
            date_added (str, kwargs): The date timestamp the Indicator was created.
            event_date (str, kwargs): The event datetime expression for this Group.
            status (str, kwargs): The status for this Group.
        """
        super(Incident, self).__init__(
<<<<<<< HEAD
            tcex, 'Incident', 'incident', 'incidents', name=name, owner=owner, **kwargs
=======
            tcex, 'Incident', 'incident', 'incidents', owner=owner, name=name, **kwargs
>>>>>>> ba7b2a38
        )

    def status(self, status):
        """
        Updates the incidents status

        Valid status:
        + Closed
        + Containment Achieved
        + Deleted
        + Incident Reported
        + Open
        + New
        + Rejected
        + Restoration Achieved
        + Stalled

        Args:
            status: Closed, Containment Achieved, Deleted, Incident Reported, Open, New, Rejected,
            Restoration Achieved, Stalled.

        Returns:

        """
        if not self.can_update():
            self._tcex.handle_error(910, [self.type])

        self._data['status'] = status
        request = {'status': status}
        return self.tc_requests.update(self.api_type, self.api_branch, self.unique_id, request)

    def event_date(self, event_date):
        """
        Updates the event_date.

        Args:
            event_date: Converted to %Y-%m-%dT%H:%M:%SZ date format.

        Returns:

        """
        if not self.can_update():
            self._tcex.handle_error(910, [self.type])

        event_date = self._utils.format_datetime(event_date, date_format='%Y-%m-%dT%H:%M:%SZ')
        self._data['eventDate'] = event_date
        request = {'eventDate': event_date}
        return self.tc_requests.update(self.api_type, self.api_branch, self.unique_id, request)<|MERGE_RESOLUTION|>--- conflicted
+++ resolved
@@ -27,11 +27,7 @@
             status (str, kwargs): The status for this Group.
         """
         super(Incident, self).__init__(
-<<<<<<< HEAD
-            tcex, 'Incident', 'incident', 'incidents', name=name, owner=owner, **kwargs
-=======
             tcex, 'Incident', 'incident', 'incidents', owner=owner, name=name, **kwargs
->>>>>>> ba7b2a38
         )
 
     def status(self, status):
