# -*- coding: utf-8 -*-
"""ThreatConnect TI Report"""
from tcex.tcex_ti.mappings.group.tcex_ti_group import Group


class Report(Group):
    """Unique API calls for Report API Endpoints"""

    def __init__(self, tcex, name, owner=None, **kwargs):
        """Initialize Class Properties.

        Valid status:
        + Success
        + Awaiting Upload
        + In Progress
        + Failed

        Args:
            name (str): The name for this Group.
            date_added (str, kwargs): The date timestamp the Indicator was created.
            file_name (str, kwargs): The name for the attached file for this Group.
            file_content (str;method, kwargs): The file contents or callback method to retrieve
                                               file content.
            publish_date (str, kwargs): The publish datetime expression for this Group.
        """
        super(Report, self).__init__(
<<<<<<< HEAD
            tcex, 'Report', 'report', 'reports', name=name, owner=owner, **kwargs
=======
            tcex, 'Report', 'report', 'reports', owner=owner, name=name, **kwargs
>>>>>>> ba7b2a38
        )

    def file_content(self, file_content, update_if_exists=True):
        """
        Updates the file content.

        Args:
            file_content: The file_content to upload.
            update_if_exists:

        Returns:

        """
        if not self.can_update():
            self._tcex.handle_error(910, [self.type])

        self._data['fileContent'] = file_content
        return self.tc_requests.upload(
            self.api_type,
            self.api_branch,
            self.unique_id,
            file_content,
            update_if_exists=update_if_exists,
        )

    def file_name(self, file_name):
        """
        Updates the file_name.

        Args:
            file_name:
        """
        if not self.can_update():
            self._tcex.handle_error(910, [self.type])

        self._data['fileName'] = file_name
        request = {'fileName': file_name}
        return self.tc_requests.update(self.api_type, self.api_branch, self.unique_id, request)

    def file_size(self, file_size):
        """
        Updates the file_size.

        Args:
            file_size:

        """
        if not self.can_update():
            self._tcex.handle_error(910, [self.type])

        self._data['fileSize'] = file_size
        request = {'fileSize': file_size}
        return self.tc_requests.update(self.api_type, self.api_branch, self.unique_id, request)

    def status(self, status):
        """
        Updates the status

        Valid status:
        + Success
        + Awaiting Upload
        + In Progress
        + Failed

        Args:
            status: Success, Awaiting Upload, In Progress, or Failed
        """
        if not self.can_update():
            self._tcex.handle_error(910, [self.type])

        self._data['status'] = status
        request = {'status': status}
        return self.tc_requests.update(self.api_type, self.api_branch, self.unique_id, request)

    def malware(self, malware, password, file_name):
        """
        Uploads to malware vault.

        Args:
            malware:
            password:
            file_name:
        """
        if not self.can_update():
            self._tcex.handle_error(910, [self.type])

        self._data['malware'] = malware
        self._data['password'] = password
        self._data['fileName'] = file_name
        request = {'malware': malware, 'password': password, 'fileName': file_name}
        return self.tc_requests.update(self.api_type, self.api_branch, self.unique_id, request)

    def publish_date(self, publish_date):
        """Return Email to.
        :param publish_date:
        :return:
        """
        if not self.can_update():
            self._tcex.handle_error(910, [self.type])

        publish_date = self._utils.format_datetime(publish_date, date_format='%Y-%m-%dT%H:%M:%SZ')

        self._data['publishDate'] = publish_date
        request = {'publishDate': publish_date}
        return self.tc_requests.update(self.api_type, self.api_branch, self.unique_id, request)

    def download(self):
        """
        Downloads the documents context.

        Returns:

        """
        if not self.can_update():
            self._tcex.handle_error(910, [self.type])

        return self.tc_requests.download(self.api_type, self.api_branch, self.unique_id)

    def get_file_hash(self, hash_type='sha256'):
        """
        Getting the hash value of attached document
        Args:
            hash_type:

        Returns:

        """
        if not self.can_update():
            self._tcex.handle_error(910, [self.type])

        return self.tc_requests.get_file_hash(
            self.api_type, self.api_branch, self.unique_id, hash_type=hash_type
        )<|MERGE_RESOLUTION|>--- conflicted
+++ resolved
@@ -24,11 +24,7 @@
             publish_date (str, kwargs): The publish datetime expression for this Group.
         """
         super(Report, self).__init__(
-<<<<<<< HEAD
-            tcex, 'Report', 'report', 'reports', name=name, owner=owner, **kwargs
-=======
             tcex, 'Report', 'report', 'reports', owner=owner, name=name, **kwargs
->>>>>>> ba7b2a38
         )
 
     def file_content(self, file_content, update_if_exists=True):
