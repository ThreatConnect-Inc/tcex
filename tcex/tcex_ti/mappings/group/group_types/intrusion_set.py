--- conflicted
+++ resolved
@@ -14,9 +14,5 @@
             date_added (str, kwargs): The date timestamp the Indicator was created.
         """
         super(IntrusionSet, self).__init__(
-<<<<<<< HEAD
-            tcex, 'Intrusion Set', 'intrusionSet', 'intrusionSets', name=name, owner=owner, **kwargs
-=======
             tcex, 'Intrusion Set', 'intrusionSet', 'intrusionSets', owner=owner, name=name, **kwargs
->>>>>>> ba7b2a38
         )