--- conflicted
+++ resolved
@@ -15,11 +15,7 @@
             first_seen (str, kwargs): The first seen datetime expression for this Group.
         """
         super(Campaign, self).__init__(
-<<<<<<< HEAD
-            tcex, 'Campaign', 'campaign', 'campaigns', name=name, owner=owner, **kwargs
-=======
             tcex, 'Campaign', 'campaign', 'campaigns', owner=owner, name=name, **kwargs
->>>>>>> ba7b2a38
         )
 
     def first_seen(self, first_seen):
