--- conflicted
+++ resolved
@@ -19,11 +19,7 @@
             to (str, kwargs): The **to** address for this Email.
         """
         super(Email, self).__init__(
-<<<<<<< HEAD
-            tcex, 'Email', 'email', 'emails', name=name, owner=owner, **kwargs
-=======
             tcex, 'Email', 'email', 'emails', owner=owner, name=name, **kwargs
->>>>>>> ba7b2a38
         )
         self._data['to'] = to or kwargs.get('to')
         self._data['from'] = from_addr or kwargs.get('from_addr')
