# -*- coding: utf-8 -*-
"""ThreatConnect TI Adversary """
from tcex.tcex_ti.mappings.group.tcex_ti_group import Group


class Adversary(Group):
    """Unique API calls for Adversary API Endpoints"""

    def __init__(self, tcex, name, owner=None, **kwargs):
        """Initialize Class Properties.

        Args:
            name (str): The name for this Group.
        """
        super(Adversary, self).__init__(
<<<<<<< HEAD
            tcex, 'Adversary', 'adversary', 'adversaries', name=name, owner=owner, **kwargs
=======
            tcex, 'Adversary', 'adversary', 'adversaries', owner=owner, name=name, **kwargs
>>>>>>> ba7b2a38
        )

    def add_asset(self, asset_type, asset_name):
        """
        Add an asset to the adversary
        Args:
            asset_type: (str) Either PHONE, HANDLER, or URL
            asset_name: (str) the value for the asset

        Returns:

        """
        if not self.can_update():
            self._tcex.handle_error(910, [self.type])

        if asset_type == 'PHONE':
            return self.tc_requests.add_adversary_phone_asset(
                self.api_type, self.api_branch, self.unique_id, asset_name
            )
        if asset_type == 'HANDLER':
            return self.tc_requests.add_adversary_handler_asset(
                self.api_type, self.api_branch, self.unique_id, asset_name
            )
        if asset_type == 'URL':
            return self.tc_requests.add_adversary_url_asset(
                self.api_type, self.api_branch, self.unique_id, asset_name
            )
        self._tcex.handle_error(
            925, ['asset_type', 'assets', 'asset_type', 'asset_type', asset_type]
        )
        return None

    def asset(self, asset_id, asset_type, action='GET'):
        """
        Gets the asset with the provided id
        Args:
            asset_id: The id of the asset to be retrieved
            asset_type: (str) Either PHONE, HANDLER, or URL
            action:

        Returns:

        """
        if not self.can_update():
            self._tcex.handle_error(910, [self.type])

        if asset_type == 'PHONE':
            return self.tc_requests.adversary_phone_asset(
                self.api_type, self.api_branch, self.unique_id, asset_id, action=action
            )
        if asset_type == 'HANDLER':
            return self.tc_requests.adversary_handle_asset(
                self.api_type, self.api_branch, self.unique_id, asset_id, action=action
            )
        if asset_type == 'URL':
            return self.tc_requests.adversary_url_asset(
                self.api_type, self.api_branch, self.unique_id, asset_id, action=action
            )
        self._tcex.handle_error(
            925, ['asset_type', 'assets', 'asset_type', 'asset_type', asset_type]
        )
        return None

    def assets(self, asset_type=None):
        """
        Retrieves all of the assets of a given asset_type

        Args:
            asset_type: (str) Either None, PHONE, HANDLER, or URL

        Returns:

        """
        if not self.can_update():
            self._tcex.handle_error(910, [self.type])

        if not asset_type:
            return self.tc_requests.adversary_assets(self.api_type, self.api_branch, self.unique_id)
        if asset_type == 'PHONE':
            return self.tc_requests.adversary_phone_assets(
                self.api_type, self.api_branch, self.unique_id
            )
        if asset_type == 'HANDLER':
            return self.tc_requests.adversary_handle_assets(
                self.api_type, self.api_branch, self.unique_id
            )
        if asset_type == 'URL':
            return self.tc_requests.adversary_url_assets(
                self.api_type, self.api_branch, self.unique_id
            )

        self._tcex.handle_error(
            925, ['asset_type', 'assets', 'asset_type', 'asset_type', asset_type]
        )
        return None

    def get_asset(self, asset_id, asset_type):
        """
        Gets the asset with the provided asset_id & asset_type.

        Args:
            asset_id: The id of the asset.
            asset_type: The asset type.

        Returns:

        """
        return self.asset(asset_id, asset_type=asset_type)

    def delete_asset(self, asset_id, asset_type):
        """
        Delete the asset with the provided asset_id.

        Args:
            asset_id: The id of the asset.
            asset_type: The asset type.

        Returns:

        """
        return self.asset(asset_id, asset_type=asset_type, action='DELETE')

    def handle_assets(self):
        """

        Returns: all of the handle assets

        """
        return self.assets(asset_type='HANDLER')

    def phone_assets(self):
        """

        Returns: all of the phone assets

        """
        return self.assets(asset_type='PHONE')

    def url_assets(self):
        """

        Returns: all of the url assets

        """
        return self.assets(asset_type='URL')

    def handle_asset(self, asset_id, action='GET'):
        """
        Gets the phone asset with the passed in id.

        Args:
            asset_id: The id  of the asset to be retrieved
            action:

        Returns:

        """
        return self.asset(asset_id, 'HANDLER', action=action)

    def phone_asset(self, asset_id, action='GET'):
        """
        Gets the phone asset with the passed in id.

        Args:
            asset_id: The id  of the asset to be retrieved
            action:

        Returns:

        """
        return self.asset(asset_id, 'PHONE', action=action)

    def url_asset(self, asset_id, action='GET'):
        """
        Gets the url asset with the passed in id.

        Args:
            asset_id: The id  of the asset to be retrieved
            action:

        Returns:

        """
        return self.asset(asset_id, 'URL', action=action)

    def get_handle_asset(self, asset_id):
        """
        Gets the handle asset with the passed in id

        Args:
            asset_id: The id  of the asset to be retrieved

        Returns:

        """
        return self.get_asset(asset_id, 'HANDLER')

    def get_phone_asset(self, asset_id):
        """
        Gets the phone asset with the passed in id

        Args:
            asset_id: The id  of the asset to be retrieved

        Returns:

        """
        return self.get_asset(asset_id, 'PHONE')

    def get_url_asset(self, asset_id):
        """
        Gets the url asset with the passed in id

        Args:
            asset_id: The id  of the asset to be retrieved

        Returns:

        """
        return self.get_asset(asset_id, 'URL')

    def delete_phone_asset(self, asset_id):
        """
        Delete the phone asset with the passed in id

        Args:
            asset_id: The id of the asset to be deleted

        Returns:

        """
        return self.delete_asset(asset_id, 'PHONE')

    def delete_url_asset(self, asset_id):
        """
        Delete the url asset with the passed in id

        Args:
            asset_id: The id of the asset to be deleted

        Returns:

        """
        return self.delete_asset(asset_id, 'URL')

    def delete_handler_asset(self, asset_id):
        """
        Delete the handler asset with the passed in id

        Args:
            asset_id: The id of the asset to be deleted

        Returns:

        """
        return self.delete_asset(asset_id, 'HANDLER')

    def add_handler_asset(self, name):
        """
        Add a Handler asset to the adversary.

        Args:
            name: The name of the Handler asset

        Returns:

        """
        return self.add_asset('HANDLER', name)

    def add_phone_asset(self, name):
        """
        Add a phone asset to the adversary.

        Args:
            name: The name of the phone asset

        Returns:

        """
        self.add_asset('PHONE', name)

    def add_url_asset(self, name):
        """
        Add a URL asset to the adversary.

        Args:
            name: The name of the URL asset

        Returns:

        """
        self.add_asset('URL', name)<|MERGE_RESOLUTION|>--- conflicted
+++ resolved
@@ -13,11 +13,7 @@
             name (str): The name for this Group.
         """
         super(Adversary, self).__init__(
-<<<<<<< HEAD
-            tcex, 'Adversary', 'adversary', 'adversaries', name=name, owner=owner, **kwargs
-=======
             tcex, 'Adversary', 'adversary', 'adversaries', owner=owner, name=name, **kwargs
->>>>>>> ba7b2a38
         )
 
     def add_asset(self, asset_type, asset_name):
