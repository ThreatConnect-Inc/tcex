#!/usr/bin/env python
# -*- coding: utf-8 -*-
"""TcEx Library Builder."""
import os
import platform
import shutil
import subprocess
import sys
from distutils.version import StrictVersion  # pylint: disable=no-name-in-module
from urllib.parse import quote

import colorama as c

from .bin import Bin


class Lib(Bin):
    """Install Required Modules for App.

    Args:
        _args (namespace): The argparser args Namespace.
    """

    def __init__(self, _args):
        """Initialize Class properties.

        Args:
            _args (namespace): The argparser args Namespace.
        """
        super().__init__(_args)

        # properties
        self.latest_version = None
        self.lib_directory = (
            f'lib_{sys.version_info.major}.{sys.version_info.minor}.{sys.version_info.micro}'
        )
        self.requirements_file = 'requirements.txt'
        self.static_lib_dir = 'lib_latest'
        self.use_temp_requirements_file = False

        # update tcex.json
        self.tj.update()

    def _build_command(self, python_executable, lib_dir_fq, proxy_enabled):
        """Build the pip command for installing dependencies.

        Args:
            python_executable (str): The fully qualified path of the Python executable.
            lib_dir_fq (str): The fully qualified path of the lib directory.

        Returns:
            list: The Python pip command with all required args.
        """
        exe_command = [
            os.path.expanduser(python_executable),
            '-m',
            'pip',
            'install',
            '-r',
            self.requirements_file,
            '--ignore-installed',
            '--quiet',
            '--target',
            lib_dir_fq,
        ]
        if self.args.no_cache_dir:
            exe_command.append('--no-cache-dir')

        if proxy_enabled:
            # trust the pypi hosts to avoid ssl errors
            trusted_hosts = ['pypi.org', 'pypi.python.org', 'files.pythonhosted.org']

            for host in trusted_hosts:
                exe_command.append('--trusted-host')
                exe_command.append(host)

        return exe_command

    def _configure_proxy(self):
        """Configure proxy settings using environment variables."""
        if os.getenv('HTTP_PROXY') or os.getenv('HTTPS_PROXY'):
            # TODO: is this appropriate?
            # don't change proxy settings if the OS already has them configured.
            return True

        proxy_enabled = False
        if self.args.proxy_host is not None and self.args.proxy_port is not None:
            if self.args.proxy_user is not None and self.args.proxy_pass is not None:
                proxy_user = quote(self.args.proxy_user, safe='~')
                proxy_pass = quote(self.args.proxy_pass, safe='~')

                # proxy url with auth
                proxy_url = (
                    f'{proxy_user}:{proxy_pass}@{self.args.proxy_host}:{self.args.proxy_port}'
                )
            else:
                # proxy url without auth
                proxy_url = f'{self.args.proxy_host}:{self.args.proxy_port}'

            os.putenv('HTTP_PROXY', f'http://{proxy_url}')
            os.putenv('HTTPS_PROXY', f'https://{proxy_url}')

            print(
                f'Using Proxy Server: {c.Fore.CYAN}{self.args.proxy_host}:{self.args.proxy_port}.'
            )
            proxy_enabled = True
        return proxy_enabled

    def _create_lib_latest(self):
        """Create the lib_latest symlink for App Builder."""
        if platform.system() == 'Windows':
            shutil.copytree(f'lib_{self.latest_version}', self.static_lib_dir)
        else:
            if os.path.islink(self.static_lib_dir):
                os.unlink(self.static_lib_dir)
            os.symlink(f'lib_{self.latest_version}', self.static_lib_dir)

    def _create_temp_requirements(self):
        """Create a temporary requirements.txt.

        This allows testing again a git branch instead of pulling from pypi.
        """
        self.use_temp_requirements_file = True
        # Replace tcex version with develop branch of tcex
        with open(self.requirements_file, 'r') as fh:
            current_requirements = fh.read().strip().split('\n')

        self.requirements_file = f'temp-{self.requirements_file}'
        with open(self.requirements_file, 'w') as fh:
            new_requirements = ''
            for line in current_requirements:
                if not line:
                    continue
                if line.startswith('tcex'):
                    line = (
                        'git+https://github.com/ThreatConnect-Inc/tcex.git@'
                        f'{self.args.branch}#egg=tcex'
                    )
                # print('line', line)
                new_requirements += f'{line}\n'
            fh.write(new_requirements)

    def install_libs(self):
        """Install Required Libraries using pip."""
        # check for requirements.txt
        if not os.path.isfile(self.requirements_file):
            self.handle_error('A requirements.txt file is required to install modules.')

        # if branch arg is provide use git branch instead of pypi
        if self.args.branch is not None:
            self._create_temp_requirements()

        # default or current python version
        lib_data = [{'python_executable': sys.executable, 'lib_dir': self.lib_directory}]
        if self.tj.lib_versions:
            # overwrite default with config data
            lib_data = self.tj.lib_versions
            print(f'{c.Style.BRIGHT}Using "lib" directories defined in tcex.json file.')

        # configure proxy settings
        proxy_enabled = self._configure_proxy()

        # install all requested lib directories
        for data in lib_data:
            lib_dir = data.get('lib_dir')
            lib_dir_fq = os.path.join(self.app_path, lib_dir)

            if os.access(lib_dir_fq, os.W_OK):
                # remove lib directory from previous runs
                shutil.rmtree(lib_dir_fq)

            # replace env vars with env val in the python executable
<<<<<<< HEAD
            python_executable = data.get('python_executable')
=======
            python_executable = os.path.expanduser(data.get('python_executable'))

            if not os.path.isfile(python_executable) and not os.path.islink(python_executable):
                print(
                    f'{c.Style.BRIGHT}{c.Fore.RED}The link Python executable ({python_executable}) '
                    f'could not be found. Skipping building lib directory for this Python version.'
                )
                continue
>>>>>>> 437a895f

            print(f'Building Lib Dir: {c.Style.BRIGHT}{c.Fore.CYAN}{lib_dir_fq}')
            exe_command = self._build_command(python_executable, lib_dir_fq, proxy_enabled)

            print(f"Running: {c.Style.BRIGHT}{c.Fore.GREEN}{' '.join(exe_command)}")
            p = subprocess.Popen(
                exe_command,
                shell=False,
                stdin=subprocess.PIPE,
                stdout=subprocess.PIPE,
                stderr=subprocess.PIPE,
            )
            out, err = p.communicate()  # pylint: disable=unused-variable

            if p.returncode != 0:
                print(f'{c.Style.BRIGHT}{c.Fore.RED}FAIL')
                print(f"{c.Style.BRIGHT}{c.Fore.RED}{err.decode('utf-8')}")
                sys.exit(f"ERROR: {err.decode('utf-8')}")

            # version comparison
            try:
                python_version = lib_dir.split('_', 1)[1]
            except IndexError:
                self.handle_error('Could not determine version from lib string.')

            # track the latest Python version
            if self.latest_version is None:
                self.latest_version = python_version
            elif StrictVersion(python_version) > StrictVersion(self.latest_version):
                self.latest_version = python_version

        # cleanup temp file if required
        if self.use_temp_requirements_file:
            os.remove(self.requirements_file)

        # create lib_latest
        self._create_lib_latest()<|MERGE_RESOLUTION|>--- conflicted
+++ resolved
@@ -170,9 +170,6 @@
                 shutil.rmtree(lib_dir_fq)
 
             # replace env vars with env val in the python executable
-<<<<<<< HEAD
-            python_executable = data.get('python_executable')
-=======
             python_executable = os.path.expanduser(data.get('python_executable'))
 
             if not os.path.isfile(python_executable) and not os.path.islink(python_executable):
@@ -181,7 +178,6 @@
                     f'could not be found. Skipping building lib directory for this Python version.'
                 )
                 continue
->>>>>>> 437a895f
 
             print(f'Building Lib Dir: {c.Style.BRIGHT}{c.Fore.CYAN}{lib_dir_fq}')
             exe_command = self._build_command(python_executable, lib_dir_fq, proxy_enabled)
