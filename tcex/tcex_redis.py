--- conflicted
+++ resolved
@@ -16,14 +16,24 @@
             port (string): The Redis port.
             rhash (string): The rhash value.
         """
-        self._hash = rhash
+        self.hash = rhash
         self.r = redis.StrictRedis(host=host, port=port)
 
+    def blpop(self, keys, timeout=30):
+        """RPOP a value off the first empty list in keys.
+
+        .. note:: If timeout is 0, the block indefinitely.
+
+        Args:
+            keys (string|list): The key(s) to pop the value.
+            timeout (int): The number of seconds to wait before blocking stops.
+
+        Returns:
+            (string): The response from Redis.
+        """
+        return self.r.blpop(keys, timeout)
+
     def create(self, key, value):
-<<<<<<< HEAD
-        """Alias for hset method."""
-        self.hset(key, value)
-=======
         """Create key/value pair in Redis.
 
         Args:
@@ -33,8 +43,7 @@
         Returns:
             (string): The response from Redis.
         """
-        return self.r.hset(self._hash, key, value)
->>>>>>> d21b95e9
+        return self.r.hset(self.hash, key, value)
 
     def delete(self, key):
         """Alias for hdel method."""
@@ -49,7 +58,7 @@
         Returns:
             (string): The response from Redis.
         """
-        return self.r.hdel(self._hash, key)
+        return self.r.hdel(self.hash, key)
 
     def hget(self, key):
         """Read data from Redis for the provided key.
@@ -60,10 +69,9 @@
         Returns:
             (any): The response data from Redis.
         """
-        data = self.r.hget(self._hash, key)
+        data = self.r.hget(self.hash, key)
         if data is not None and not isinstance(data, str):
-<<<<<<< HEAD
-            data = str(self._r.hget(self._hash, key), 'utf-8')
+            data = str(self.r.hget(self.hash, key), 'utf-8')
         return data
 
     def hgetall(self):
@@ -75,7 +83,7 @@
         Returns:
             (any): The response data from Redis.
         """
-        return self._r.hgetall(self._hash)
+        return self.r.hgetall(self.hash)
 
     def hset(self, key, value):
         """Create key/value pair in Redis.
@@ -87,12 +95,20 @@
         Returns:
             (string): The response from Redis.
         """
-        return self._r.hset(self._hash, key, value)
+        return self.r.hset(self.hash, key, value)
 
     def read(self, key):
         """Alias for hget method."""
         return self.hget(key)
-=======
-            data = str(self.r.hget(self._hash, key), 'utf-8')
-        return data
->>>>>>> d21b95e9
+
+    def rpush(self, name, values):
+        """Append/Push values to the end of list ``name``.
+
+        Args:
+            name (string): The channel/name of the list.
+            timeout (int): The number of seconds to wait before blocking stops.
+
+        Returns:
+            (string): The response from Redis.
+        """
+        return self.r.rpush(name, *values)