"""TcEx JSON Model"""
# standard library
from typing import List, Optional, Union

# third-party
from pydantic import BaseModel, validator
from semantic_version import Version

__all__ = ['JobJsonModel']

# third-party
from semantic_version import Version


def snake_to_camel(snake_string: str) -> str:
    """Convert snake_case to camelCase"""
    components = snake_string.split('_')
    return components[0] + ''.join(x.title() for x in components[1:])


class ParamsModel(BaseModel):
    """Model for install_json.params"""

    default: Optional[Union[bool, str]]
    name: str
    prevent_updates: bool = False

    class Config:
        """DataModel Config"""

        alias_generator = snake_to_camel
        validate_assignment = True


class JobJsonModel(BaseModel):
    """TcEx JSON Model"""

    allow_on_demand: bool = False
    enable_notifications: bool = False
    job_name: str
    notify_email: str = ''
    notify_include_log_files: bool = False
    notify_on_complete: bool = False
    notify_on_failure: bool = False
    notify_on_partial_failure: bool = False
    params: List[ParamsModel]
    program_name: str
    program_version: Version
    publish_auth: bool = False
    schedule_cron_format: str
    schedule_start_date: int
    schedule_type: str

    @validator('program_version', pre=True)
    def version(cls, v):  # pylint: disable=E0213,R0201
        """Return a version object for "version" fields."""
        if v is not None:
            return Version(v)
        return v  # pragma: no cover

    class Config:
        """DataModel Config"""

        alias_generator = snake_to_camel
        arbitrary_types_allowed = True
<<<<<<< HEAD
        json_encoders = {Version: lambda v: str(v)}  # pylint: disable=W0108
=======
>>>>>>> b30ad95c
        validate_assignment = True<|MERGE_RESOLUTION|>--- conflicted
+++ resolved
@@ -63,8 +63,5 @@
 
         alias_generator = snake_to_camel
         arbitrary_types_allowed = True
-<<<<<<< HEAD
         json_encoders = {Version: lambda v: str(v)}  # pylint: disable=W0108
-=======
->>>>>>> b30ad95c
         validate_assignment = True