# -*- coding: utf-8 -*-
"""ThreatConnect Workflow Template"""
from .api_endpoints import ApiEndpoints
from .common_case_management import CommonCaseManagement
from .common_case_management_collection import CommonCaseManagementCollection
from .filter import Filter
from .tql import TQL


class WorkflowTemplates(CommonCaseManagementCollection):
    """Workflow Template Class for Case Management Collection

    params example: {
        'result_limit': 100, # How many results are retrieved.
        'result_start': 10,  # Starting point on retrieved results.
        'fields': ['caseId', 'summary'] # Additional fields returned on the results
    }
    Args:
<<<<<<< HEAD
        tcex (TcEx): An instantiated instance of TcEx object.
        initial_response (dict, optional): Initial data in
            Case Object for Workflow Template. Defaults to None.
        tql_filters (list, optional): List of TQL filters. Defaults to None.
=======
        tcex ([type]): [description]
        initial_response ([type], optional): [description]. Defaults to None.
        tql_filters ([type], optional): [description]. Defaults to None.
        params(dict, optional): Dict of the params to be sent while
            retrieving the Workflow Template objects.
>>>>>>> 580655cc
    """

    def __init__(self, tcex, initial_response=None, tql_filters=None, params=None):
        """Initialize Class properties."""
        super().__init__(
            tcex,
            ApiEndpoints.WORKFLOW_TEMPLATES,
            initial_response=initial_response,
            tql_filters=tql_filters,
            params=params,
        )

    def __iter__(self):
        """Iterate on Workflow Templates"""
        return self.iterate(initial_response=self.initial_response)

    def entity_map(self, entity):
        """Map a dict to a Workflow Template.

        Args:
            entity (dict): The Workflow Template data.

        Returns:
            CaseManagement.WorkflowTemplate: An Workflow Template Object
        """
        return WorkflowTemplate(self.tcex, **entity)

    @property
    def filter(self):
        """Return instance of FilterWorkflowTemplate Object."""
        return FilterWorkflowTemplates(ApiEndpoints.WORKFLOW_TEMPLATES, self.tcex, self.tql)


class WorkflowTemplate(CommonCaseManagement):
    """WorkflowTemplate object for Case Management.

    Args:
        tcex (TcEx): An instantiated instance of TcEx object.
        active (bool, kwargs): [Read-Only] The **Active** flag for the Workflow Template.
        assigned_group (UserGroup, kwargs): [Read-Only] The **Assigned Group** for the Workflow
            Template.
        assigned_user (User, kwargs): [Read-Only] The **Assigned User** for the Workflow Template.
        assignee (Assignee, kwargs): [Read-Only] The **Assignee** for the Workflow Template.
        cases (Case, kwargs): [Required] The **Cases** for the Workflow Template.
        config_artifact (str, kwargs): [Read-Only] The **Config Artifact** for the Workflow
            Template.
        config_playbook (str, kwargs): [Read-Only] The **Config Playbook** for the Workflow
            Template.
        config_task (dict, kwargs): [Read-Only] The **Config Task** for the Workflow Template.
        description (str, kwargs): The **Description** for the Workflow Template.
        name (str, kwargs): [Required] The **Name** for the Workflow Template.
        organization (Organization, kwargs): [Read-Only] The **Organization** for the Workflow
            Template.
        target_type (str, kwargs): [Read-Only] The **Target Type** for the Workflow Template.
        version (int, kwargs): The **Version** for the Workflow Template.
    """

    def __init__(self, tcex, **kwargs):
        """Initialize Class properties."""
        super().__init__(tcex, ApiEndpoints.WORKFLOW_TEMPLATES, kwargs)
        self._active = kwargs.get('active', True)
        self._assigned_group = kwargs.get('assigned_group', None)
        self._assigned_user = kwargs.get('assigned_user', None)
        self._assignee = kwargs.get('assignee', None)
        self._cases = kwargs.get('cases', None)
        self._config_artifact = kwargs.get('config_artifact', None)
        self._config_playbook = kwargs.get('config_playbook', None)
        self._config_task = kwargs.get('config_task', None)
        self._description = kwargs.get('description', None)
        self._name = kwargs.get('name', None)
        self._organization = kwargs.get('organization', None)
        self._target_type = kwargs.get('target_type', None)
        self._version = kwargs.get('version', None)

    @property
    def active(self):
        """Return the parent **Active** flag for the Workflow Template."""
        return self._active

    @active.setter
    def active(self, active):
        """Set the parent **Active** flag for the Workflow Template."""
        self._active = active

    @property
    def assigned_group(self):
        """Return the parent **Assigned Group** flag for the Workflow Template."""
        return self._assigned_group

    @assigned_group.setter
    def assigned_group(self, assigned_group):
        """Set the parent **Assigned Group** flag for the Workflow Template."""
        self._assigned_group = assigned_group

    @property
    def assigned_user(self):
        """Return the parent **Assigned User** flag for the Workflow Template."""
        return self._assigned_user

    @assigned_user.setter
    def assigned_user(self, assigned_user):
        """Set the parent **Assigned User** flag for the Workflow Template."""
        self._assigned_user = assigned_user

    @property
    def assignee(self):
        """Return the parent **Assignee** flag for the Workflow Template."""
        return self._assignee

    @assignee.setter
    def assignee(self, assignee):
        """Set the parent **Assignee** flag for the Workflow Template."""
        self._assignee = assignee

    @property
    def available_fields(self):
        """Return the available fields to fetch for an Workflow Template."""
        return ['assignees', 'cases', 'organizations', 'user']

    # TODO: BCS fix this
    @property
    def as_entity(self):
        """Return the entity representation of the Workflow Event."""
        return {}

    @property
    def cases(self):
        """Return the parent **Cases** for the Workflow Template."""
        return self._cases

    @property
    def config_artifact(self):
        """Return the parent **Config Artifact** for the Workflow Template."""
        return self._config_artifact

    @property
    def config_playbook(self):
        """Return the parent **Config Playbook** for the Workflow Template."""
        return self._config_playbook

    @property
    def config_task(self):
        """Return the parent **Config Task** for the Workflow Template."""
        return self._config_task

    @property
    def description(self):
        """Return the parent **Description** for the Workflow Template."""
        return self._description

    @description.setter
    def description(self, description):
        """Set the parent **Description** for the Workflow Template."""
        self._description = description

    def entity_mapper(self, entity):
        """Update current object with provided object properties.

        Args:
            entity (dict): An entity dict used to update the Object.
        """
        new_case = WorkflowTemplate(self.tcex, **entity)
        self.__dict__.update(new_case.__dict__)

    @property
    def name(self):
        """Return the parent **Name** for the Workflow Template."""
        return self._name

    @name.setter
    def name(self, name):
        """Set the parent **Name** for the Workflow Template."""
        self._name = name

    @property
    def organization(self):
        """Return the parent **Organization** for the Workflow Template."""
        return self._organization

    @property
    def target_type(self):
        """Return the parent **Target Type** for the Workflow Template."""
        return True

    @property
    def version(self):
        """Return the parent **Version** for the Workflow Template."""
        return self._version

    @version.setter
    def version(self, version):
        """Set the parent **Version** for the Workflow Template."""
        self._version = version


class FilterWorkflowTemplates(Filter):
    """Filter Object for Workflow Event"""

    def active(self, operator, active):
        """Filter Workflow Templates based on **active** keyword.

        Args:
            operator (enum): The operator enum for the filter.
            active (bool): The active status of this template.
        """
        self._tql.add_filter('active', operator, active, TQL.Type.BOOLEAN)

    def assigned_group_id(self, operator, assigned_group_id):
        """Filter Workflow Templates based on **assignedgroupid** keyword.

        Args:
            operator (enum): The operator enum for the filter.
            assigned_group_id (int): The ID of the Group assigned to this template.
        """
        self._tql.add_filter('assignedgroupid', operator, assigned_group_id, TQL.Type.INTEGER)

    def assigned_user_id(self, operator, assigned_user_id):
        """Filter Workflow Templates based on **assigneduserid** keyword.

        Args:
            operator (enum): The operator enum for the filter.
            assigned_user_id (int): The ID of the User assigned to this template.
        """
        self._tql.add_filter('assigneduserid', operator, assigned_user_id, TQL.Type.INTEGER)

    def config_artifact(self, operator, config_artifact):
        """Filter Workflow Templates based on **configartifact** keyword.

        Args:
            operator (enum): The operator enum for the filter.
            config_artifact (str): The artifact config information.
        """
        self._tql.add_filter('configartifact', operator, config_artifact, TQL.Type.STRING)

    def config_playbook(self, operator, config_playbook):
        """Filter Workflow Templates based on **configplaybook** keyword.

        Args:
            operator (enum): The operator enum for the filter.
            config_playbook (str): The playbook config information.
        """
        self._tql.add_filter('configplaybook', operator, config_playbook, TQL.Type.STRING)

    def config_task(self, operator, config_task):
        """Filter Workflow Templates based on **configtask** keyword.

        Args:
            operator (enum): The operator enum for the filter.
            config_task (str): The task config information.
        """
        self._tql.add_filter('configtask', operator, config_task, TQL.Type.STRING)

    def description(self, operator, description):
        """Filter Workflow Templates based on **description** keyword.

        Args:
            operator (enum): The operator enum for the filter.
            description (str): The description of this template.
        """
        self._tql.add_filter('description', operator, description, TQL.Type.STRING)

    def id(self, operator, id):  # pylint: disable=redefined-builtin
        """Filter Workflow Templates based on **id** keyword.

        Args:
            operator (enum): The operator enum for the filter.
            id (int): The ID of the template.
        """
        self._tql.add_filter('id', operator, id, TQL.Type.INTEGER)

    def name(self, operator, name):
        """Filter Workflow Templates based on **name** keyword.

        Args:
            operator (enum): The operator enum for the filter.
            name (str): The name of this template.
        """
        self._tql.add_filter('name', operator, name, TQL.Type.STRING)

    def organization_id(self, operator, organization_id):
        """Filter Workflow Templates based on **organizationid** keyword.

        Args:
            operator (enum): The operator enum for the filter.
            organization_id (int): The ID of the organization associated with this template.
        """
        self._tql.add_filter('organizationid', operator, organization_id, TQL.Type.INTEGER)

    def target_id(self, operator, target_id):
        """Filter Workflow Templates based on **targetid** keyword.

        Args:
            operator (enum): The operator enum for the filter.
            target_id (int): The ID of the target of this template.
        """
        self._tql.add_filter('targetid', operator, target_id, TQL.Type.INTEGER)

    def target_type(self, operator, target_type):
        """Filter Workflow Templates based on **targettype** keyword.

        Args:
            operator (enum): The operator enum for the filter.
            target_type (str): The target type of this template.
        """
        self._tql.add_filter('targettype', operator, target_type, TQL.Type.STRING)

    def version(self, operator, version):
        """Filter Workflow Templates based on **version** keyword.

        Args:
            operator (enum): The operator enum for the filter.
            version (int): The version of this template.
        """
        self._tql.add_filter('version', operator, version, TQL.Type.INTEGER)<|MERGE_RESOLUTION|>--- conflicted
+++ resolved
@@ -15,19 +15,13 @@
         'result_start': 10,  # Starting point on retrieved results.
         'fields': ['caseId', 'summary'] # Additional fields returned on the results
     }
+
     Args:
-<<<<<<< HEAD
-        tcex (TcEx): An instantiated instance of TcEx object.
-        initial_response (dict, optional): Initial data in
-            Case Object for Workflow Template. Defaults to None.
-        tql_filters (list, optional): List of TQL filters. Defaults to None.
-=======
         tcex ([type]): [description]
         initial_response ([type], optional): [description]. Defaults to None.
         tql_filters ([type], optional): [description]. Defaults to None.
         params(dict, optional): Dict of the params to be sent while
             retrieving the Workflow Template objects.
->>>>>>> 580655cc
     """
 
     def __init__(self, tcex, initial_response=None, tql_filters=None, params=None):
