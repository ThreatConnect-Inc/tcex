# -*- coding: utf-8 -*-
"""ThreatConnect Task"""
from .assignee import Assignee
from .api_endpoints import ApiEndpoints
from .common_case_management import CommonCaseManagement
from .common_case_management_collection import CommonCaseManagementCollection
from .filter import Filter
from .tql import TQL


class Tasks(CommonCaseManagementCollection):
    """Tasks Class for Case Management Collection

    params example: {
        'result_limit': 100, # How many results are retrieved.
        'result_start': 10,  # Starting point on retrieved results.
        'fields': ['caseId', 'summary'] # Additional fields returned on the results
    }

    Args:
        tcex (TcEx): An instantiated instance of TcEx object.
        initial_response (dict, optional): Initial data in
            Case Object for Task. Defaults to None.
        tql_filters (list, optional): List of TQL filters. Defaults to None.
        params(dict, optional): Dict of the params to be sent while
            retrieving the Task objects.
    """

    def __init__(self, tcex, initial_response=None, tql_filters=None, params=None):
        """Initialize Class properties."""
        super().__init__(
            tcex,
            ApiEndpoints.TASKS,
            initial_response=initial_response,
            tql_filters=tql_filters,
            params=params,
        )

        if initial_response:
            for item in initial_response.get('data', []):
                self.added_items.append(Task(tcex, **item))

    def __iter__(self):
        """Object iterator"""
        return self.iterate(initial_response=self.initial_response)

    def add_task(self, task):
        """Add an task to a case.

        Args:
            task (Task): The Task Object to add.
        """
        self.added_items.append(task)

    def entity_map(self, entity):
        """Map a dict to a Task.

        Args:
            entity (dict): The Task data.

        Returns:
            CaseManagement.Task: An Task Object
        """
        return Task(self.tcex, **entity)

    @property
    def filter(self):
        """Return instance of FilterTasks Object."""
        return FilterTasks(ApiEndpoints.TASKS, self.tcex, self.tql)


class Task(CommonCaseManagement):
    """Task object for Case Management.

    Args:
        tcex (TcEx): An instantiated instance of TcEx object.
        artifacts (Artifact, kwargs): a list of Artifacts corresponding to the Task
        assignee (Assignee, kwargs): the user or group Assignee object for the Task
        case_id (int, kwargs): [Required (alt: caseXid)] The **Case Id** for the Task.
        case_xid (str, kwargs): [Required (alt: caseId)] The **Case Xid** for the Task.
        completed_by (str, kwargs): [Read-Only] The **Completed By** for the Task.
        completed_date (str, kwargs): the completion date of the Task
        config_playbook (str, kwargs): [Read-Only] The **Config Playbook** for the Task.
        config_task (dict, kwargs): [Read-Only] The **Config Task** for the Task.
        dependent_on_id (str, kwargs): [Read-Only] The **Dependent On ID** for the Task.
        description (str, kwargs): The **Description** for the Task.
        due_date (str, kwargs): the due date of the Task
        duration (int, kwargs): [Read-Only] The **Duration** for the Task.
        id_dependent_on (int, kwargs): [Read-Only] The **Id_Dependent On** for the Task.
        name (str, kwargs): [Required] The **Name** for the Task.
        notes (Note, kwargs): a list of Notes corresponding to the Task
        parent_case (Case, kwargs): [Read-Only] The **Parent Case** for the Task.
        required (bool, kwargs): [Read-Only] The **Required** flag for the Task.
        status (str, kwargs): The **Status** for the Task.
        workflow_phase (int, kwargs): the phase of the workflow
        workflow_step (int, kwargs): the step of the workflow
        xid (str, kwargs): The **Xid** for the Task.
    """

    def __init__(self, tcex, **kwargs):
        """Initialize Class properties"""
        super().__init__(tcex, ApiEndpoints.TASKS, kwargs)
        self.task_filter = [
<<<<<<< HEAD
            {
                'keyword': 'taskId',
                'operator': TQL.Operator.EQ,
                'value': self.id,
                'type': TQL.Type.INTEGER,
            }
=======
            {'keyword': 'taskId', 'operator': TQL.Operator.EQ, 'value': self.id, 'type': 'integer'}
>>>>>>> 89e923ed
        ]

        self._artifacts = kwargs.get('artifact', None)
        self._assignee = kwargs.get('assignee', None)
        self._case_id = kwargs.get('case_id', None)
        self._case_xid = kwargs.get('case_xid', None)
        self._completed_by = kwargs.get('completed_by', None)
        self._completed_date = kwargs.get('completed_date', None)
        self._config_playbook = kwargs.get('config_playbook', None)
        self._config_task = kwargs.get('config_task', None)
        self._dependent_on_id = kwargs.get('dependent_on_id', None)
        self._description = kwargs.get('description', None)
        self._due_date = kwargs.get('due_date', None)
        self._duration = kwargs.get('duration', None)
        self._id_dependent_on = kwargs.get('id_dependent_on', None)
        self._name = kwargs.get('name', None)
        self._notes = kwargs.get('notes', None)
        self._parent_case = kwargs.get('parent_case', None)
        self._required = kwargs.get('required', None)
        self._status = kwargs.get('status', None)
        self._workflow_phase = kwargs.get('workflow_phase', None)
        self._workflow_step = kwargs.get('workflow_step', None)
        self._xid = kwargs.get('xid', None)

    def add_artifact(self, **kwargs):
        """Add a artifact to the task"""
        self.artifacts.add_artifact(self.tcex.cm.artifact(**kwargs))

    def add_note(self, **kwargs):
        """Add a note to the task"""
        self.notes.add_note(self.tcex.cm.note(**kwargs))

    @property
    def artifacts(self):
        """Return the **Artifacts** for the Task."""
        if self._artifacts is None or isinstance(self._artifacts, dict):
            artifacts = self._artifacts or {}
<<<<<<< HEAD
=======
            # @bpurdy - should this have tql_filters
>>>>>>> 89e923ed
            self._artifacts = self.tcex.cm.artifacts(
                initial_response=artifacts, tql_filters=self.task_filter
            )
        return self._artifacts

    @property
    def as_entity(self):
        """Return the entity representation of the Task."""
        return {'type': 'Task', 'value': self.name, 'id': self.id}

    @property
    def assignee(self):
        """Return the **Assignee** for the Task."""
        if isinstance(self._assignee, dict):
            return self.tcex.cm.assignee(**self._assignee.get('data'))
        return self._assignee

    @assignee.setter
    def assignee(self, assignee):
        """Set the **Assignee** for the Task."""
        if isinstance(assignee, dict):
            assignee = Assignee(type=assignee.get('type'), **assignee.get('data'))
        self._assignee = assignee

    @property
    def case_id(self):
        """Return the **Case ID** for the Task"""
        return self._case_id

    @case_id.setter
    def case_id(self, case_id):
        """Set the **Case ID** for the Task"""
        self._case_id = case_id

    @property
    def case_xid(self):
        """Return the **Case XID** for the Task"""
        return self._case_xid

    @case_xid.setter
    def case_xid(self, case_xid):
        """Set the **Case XID** for the Task"""
        self._case_xid = case_xid

    @property
    def completed_by(self):
        """Return the **Completed By** for the Task"""
        return self._completed_by

    @property
    def completed_date(self):
        """Return the **Completed Date** for the Task"""
        return self._completed_date

    @completed_date.setter
    def completed_date(self, completed_date):
        """Set the **Completed Date** for the Task"""
        self._completed_date = completed_date

    @property
    def config_playbook(self):
        """Return the **Config Playbook** for the Task"""
        return self._config_playbook

    @property
    def config_task(self):
        """Return the **Config Task** for the Task"""
        return self._config_task

    @property
    def dependent_on_id(self):
        """Return the **Depend On ID* for the Task"""
        return self._dependent_on_id

    @property
    def description(self):
        """Return the **Description** for the Task"""
        return self._description

    @description.setter
    def description(self, description):
        """Set the **Description** for the Task"""
        self._description = description

    @property
    def due_date(self):
        """Return the **Due Date** for the Task"""
        return self._due_date

    @due_date.setter
    def due_date(self, due_date):
        """Set the **Completed Date** for the Task"""
        self._due_date = due_date

    @property
    def duration(self):
        """Return the **Duration** for the Task"""
        return self._duration

    def entity_mapper(self, entity):
        """Update current object with provided object properties.

        Args:
            entity (dict): An entity dict used to update the Object.
        """
        new_case = Task(self.tcex, **entity)
        self.__dict__.update(new_case.__dict__)

    @property
    def id_dependent_on(self):
        """Return the **ID Dependent On** for the Task"""
        return self._id_dependent_on

    @property
    def name(self):
        """Return the **Name** for the Task"""
        return self._name

    @name.setter
    def name(self, name):
        """Set the **Name** for the Task"""
        self._name = name

    @property
    def notes(self):
        """Return the **Notes** for the Task"""
        if self._notes is None or isinstance(self._notes, dict):
            notes = self._notes or {}
<<<<<<< HEAD
=======
            # @bpurdy - should this have tql_filters
>>>>>>> 89e923ed
            self._notes = self.tcex.cm.notes(initial_response=notes, tql_filters=self.task_filter)
        return self._notes

    @notes.setter
    def notes(self, notes):
        """Set the **Notes** for the Task"""
        if isinstance(notes, dict):
            self._notes = self.tcex.cm.notes(initial_response=notes, tql_filters=self.task_filter)
        self._notes = notes

    @property
    def parent_case(self):
        """Return the **Parent Case** for the Task."""
        if self._parent_case:
            return self.tcex.cm.case(**self._parent_case)
        return self._parent_case

    @property
    def required(self):
        """Return the **Required** for the Task"""
        return self._required

    @property
    def status(self):
        """Return the **Status** for the Task"""
        return self._status

    @status.setter
    def status(self, status):
        """Set the **Status** for the Task"""
        self._status = status

    @property
    def workflow_phase(self):
        """Return the **Workflow Phase** for the Task"""
        return self._workflow_phase

    @workflow_phase.setter
    def workflow_phase(self, workflow_phase):
        """Set the **Workflow Phase** for the Task"""
        self._workflow_phase = workflow_phase

    @property
    def workflow_step(self):
        """Return the **Workflow Step** for the Task"""
        return self._workflow_step

    @workflow_step.setter
    def workflow_step(self, workflow_step):
        """Set the **Workflow Step** for the Task"""
        self._workflow_step = workflow_step

    @property
    def xid(self):
        """Return the **XID** for the Task"""
        return self._xid

    @xid.setter
    def xid(self, xid):
        """Set the **XID** for the Task"""
        self._xid = xid


class FilterTasks(Filter):
    """Filter Object for Tasks"""

    def case_id(self, operator, case_id):
        """Filter Tasks based on **caseId** keyword.

        Args:
            operator (enum): The operator enum for the filter.
            case_id (int): The ID of the case this Task is associated with.
        """
        self._tql.add_filter('caseId', operator, case_id, TQL.Type.INTEGER)

    def case_severity(self, operator, case_severity):
        """Filter Tasks based on **caseSeverity** keyword.

        Args:
            operator (enum): The operator enum for the filter.
            case_severity (str): The severity of the case associated with the task.
        """
        self._tql.add_filter('caseSeverity', operator, case_severity, TQL.Type.STRING)

    def completed_by(self, operator, completed_by):
        """Filter Tasks based on **completedBy** keyword.

        Args:
            operator (enum): The operator enum for the filter.
            completed_by (str): The account login of the user who completed the task.
        """
        self._tql.add_filter('completedBy', operator, completed_by, TQL.Type.STRING)

    def completed_date(self, operator, completed_date):
        """Filter Tasks based on **completedDate** keyword.

        Args:
            operator (enum): The operator enum for the filter.
            completed_date (str): The completion date for the task.
        """
        self._tql.add_filter('completedDate', operator, completed_date, TQL.Type.STRING)

    def config_playbook(self, operator, config_playbook):
        """Filter Tasks based on **configPlaybook** keyword.

        Args:
            operator (enum): The operator enum for the filter.
            config_playbook (str): The playbook configuration of the task.
        """
        self._tql.add_filter('configPlaybook', operator, config_playbook, TQL.Type.STRING)

    def config_task(self, operator, config_task):
        """Filter Tasks based on **configTask** keyword.

        Args:
            operator (enum): The operator enum for the filter.
            config_task (str): The configuration of the task.
        """
        self._tql.add_filter('configTask', operator, config_task, TQL.Type.STRING)

    def description(self, operator, description):
        """Filter Tasks based on **description** keyword.

        Args:
            operator (enum): The operator enum for the filter.
            description (str): The description of the task.
        """
        self._tql.add_filter('description', operator, description, TQL.Type.STRING)

    def due_date(self, operator, due_date):
        """Filter Tasks based on **dueDate** keyword.

        Args:
            operator (enum): The operator enum for the filter.
            due_date (str): The due date for the task.
        """
        self._tql.add_filter('dueDate', operator, due_date, TQL.Type.STRING)

    # there is not way to add an **actual** artifact to a task through the API.
    @property
    def has_artifact(self):  # pragma: no cover
        """Return **FilterArtifacts** for further filtering."""
        from .artifact import FilterArtifacts

        artifacts = FilterArtifacts(ApiEndpoints.ARTIFACTS, self._tcex, TQL())
        self._tql.add_filter('hasArtifact', TQL.Operator.EQ, artifacts, TQL.Type.SUB_QUERY)
        return artifacts

    @property
    def has_case(self):
        """Return **FilterCases** for further filtering."""
        from .case import FilterCases

        cases = FilterCases(ApiEndpoints.CASES, self._tcex, TQL())
        self._tql.add_filter('hasCase', TQL.Operator.EQ, cases, TQL.Type.SUB_QUERY)
        return cases

    @property
    def has_note(self):
        """Return **FilterNotes** for further filtering."""
        from .note import FilterNotes

        notes = FilterNotes(ApiEndpoints.NOTES, self._tcex, TQL())
        self._tql.add_filter('hasNote', TQL.Operator.EQ, notes, TQL.Type.SUB_QUERY)
        return notes

    def id(self, operator, id):  # pylint: disable=redefined-builtin
        """Filter Tasks based on **id** keyword.

        Args:
            operator (enum): The operator enum for the filter.
            id (int): The ID of the task.
        """
        self._tql.add_filter('id', operator, id, TQL.Type.INTEGER)

    def name(self, operator, name):
        """Filter Tasks based on **name** keyword.

        Args:
            operator (enum): The operator enum for the filter.
            name (str): The name of the task.
        """
        self._tql.add_filter('name', operator, name, TQL.Type.STRING)

    def required(self, operator, required):
        """Filter Tasks based on **required** keyword.

        Args:
            operator (enum): The operator enum for the filter.
            required (bool): Flag indicating whether or not the task is required.
        """
        self._tql.add_filter('required', operator, required, TQL.Type.BOOLEAN)

    def status(self, operator, status):
        """Filter Tasks based on **status** keyword.

        Args:
            operator (enum): The operator enum for the filter.
            status (str): The status of the task.
        """
        self._tql.add_filter('status', operator, status, TQL.Type.STRING)

    def target_id(self, operator, target_id):
        """Filter Tasks based on **targetId** keyword.

        Args:
            operator (enum): The operator enum for the filter.
            target_id (int): The assigned user or group ID for the task.
        """
        self._tql.add_filter('targetId', operator, target_id, TQL.Type.INTEGER)

    def target_type(self, operator, target_type):
        """Filter Tasks based on **targetType** keyword.

        Args:
            operator (enum): The operator enum for the filter.
            target_type (str): The target type for this task (either User or Group).
        """
        self._tql.add_filter('targetType', operator, target_type, TQL.Type.STRING)

    def workflow_phase(self, operator, workflow_phase):
        """Filter Tasks based on **workflowPhase** keyword.

        Args:
            operator (enum): The operator enum for the filter.
            workflow_phase (int): The workflow phase of the task.
        """
        self._tql.add_filter('workflowPhase', operator, workflow_phase, TQL.Type.INTEGER)

    def workflow_step(self, operator, workflow_step):
        """Filter Tasks based on **workflowStep** keyword.

        Args:
            operator (enum): The operator enum for the filter.
            workflow_step (int): The workflow step of the task.
        """
        self._tql.add_filter('workflowStep', operator, workflow_step, TQL.Type.INTEGER)

    def xid(self, operator, xid):
        """Filter Tasks based on **xid** keyword.

        Args:
            operator (enum): The operator enum for the filter.
            xid (str): The XID of the task.
        """
        self._tql.add_filter('xid', operator, xid, TQL.Type.STRING)<|MERGE_RESOLUTION|>--- conflicted
+++ resolved
@@ -101,16 +101,12 @@
         """Initialize Class properties"""
         super().__init__(tcex, ApiEndpoints.TASKS, kwargs)
         self.task_filter = [
-<<<<<<< HEAD
             {
                 'keyword': 'taskId',
                 'operator': TQL.Operator.EQ,
                 'value': self.id,
                 'type': TQL.Type.INTEGER,
             }
-=======
-            {'keyword': 'taskId', 'operator': TQL.Operator.EQ, 'value': self.id, 'type': 'integer'}
->>>>>>> 89e923ed
         ]
 
         self._artifacts = kwargs.get('artifact', None)
@@ -148,10 +144,6 @@
         """Return the **Artifacts** for the Task."""
         if self._artifacts is None or isinstance(self._artifacts, dict):
             artifacts = self._artifacts or {}
-<<<<<<< HEAD
-=======
-            # @bpurdy - should this have tql_filters
->>>>>>> 89e923ed
             self._artifacts = self.tcex.cm.artifacts(
                 initial_response=artifacts, tql_filters=self.task_filter
             )
@@ -280,10 +272,6 @@
         """Return the **Notes** for the Task"""
         if self._notes is None or isinstance(self._notes, dict):
             notes = self._notes or {}
-<<<<<<< HEAD
-=======
-            # @bpurdy - should this have tql_filters
->>>>>>> 89e923ed
             self._notes = self.tcex.cm.notes(initial_response=notes, tql_filters=self.task_filter)
         return self._notes
 
