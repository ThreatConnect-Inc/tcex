# -*- coding: utf-8 -*-
"""ThreatConnect Common Case Management"""
from tcex.case_management.common_case_management_collection import CommonCaseManagementCollection


class CommonCaseManagement:
    """Common Class for Case Management.

    Args:
        tcex ([type]): [description]
        api_endpoint ([type]): [description]
        kwargs ([type]): [description]
    """

    def __init__(self, tcex, api_endpoint, kwargs):
        """Initialize Class properties."""
        self._id = kwargs.get('id', None)
        self._fields = None
        self._properties = None
        self._tql = None
        self._transform_kwargs(kwargs)
        self.api_endpoint = api_endpoint.value
        self.tcex = tcex

    def __str__(self):
        """Printable version of Object"""
        printable_string = ''
        for key, value in sorted(vars(self).items()):
            if key in ['tcex']:
                continue
            key = f'{key.lstrip("_")} '

            if value is None:
                printable_string += f'{key:.<40} {"null":<50}\n'
            elif isinstance(value, (int, str)):
                printable_string += f'{key:.<40} {value:<50}\n'
            else:
                printable_string += f'{key:.<40} {"<object>":<50}\n'
        return printable_string

    @property
    def _doc_string(self):
        """Return a doc string current object."""
        docstring = (
            f'\n{" " * 4}"""{self.__class__.__name__} object for Case Management.\n\n'
            f'{" " * 4}Args:\n'
            f'{" " * 8}tcex (TcEx): An instantiated instance of TcEx object.\n'
        )
        for p, pd in sorted(self.properties.items()):
            # get data array if exists
            data = pd.get('data')

            # get read-only value for display and required value
            read_only = pd.get('read-only', False)

            # get required value or default
            required = pd.get('required', True)
            if read_only is True:
                required = False

            # get type
            type_flag = ''  # used to append the word flag for bool types
            type_ = pd.get('type')
            if type_ is None and data:
                type_ = data[0].get('type')

            if type_ == 'Array':
                type_ = 'list'
            elif type_ == 'Boolean':
                type_ = 'bool'
                type_flag = ' flag'
            elif type_ == 'Date':
                type_ = 'str'
            elif type_ == 'Integer':
                type_ = 'int'
            elif type_ == 'JsonNode':
                type_ = 'dict'
            elif type_ == 'Long':
                type_ = 'int'
            elif type_ == 'String':
                type_ = 'str'

            # set description
            description = (
                f'The **{self.tcex.utils.camel_to_space(p).title()}**{type_flag} for the '
                f'{self.tcex.utils.camel_to_space(self.__class__.__name__).title()}.'
            )
            if data:
                if data[0].get('description'):
                    description = data[0].get('description', '')

            # build meta with required and read-only values
            meta = []
            if required:
                meta.append('Required')
            if read_only:
                meta.append('Read-Only')
            if meta:
                meta = f" [{','.join(meta)}]"
            else:
                meta = ''

            # build docstring
            docstring += (
                f'{" " * 8}{self.tcex.utils.camel_to_snake(p)} ({type_}, kwargs):'
                f'{meta} {description}\n'
            )

        docstring += f'{" " * 4}"""\n'
        return docstring

    @property
    def _excluded_properties(self):
        """Return a list of properties to exclude when creating a dict of the children class."""
        return ['api_endpoint', 'kwargs', 'tcex']

    @property
    def _metadata_map(self):
        """Return a mapping of kwargs to expected args."""
        return {
            'artifactId': 'artifact_id',
            'artifact_type': 'type',
            'artifactType': 'type',
            'caseId': 'case_id',
            'caseXid': 'case_xid',
            'completedDate': 'completed_date',
            'createdBy': 'created_by',
            'dataType': 'data_type',
            'dateAdded': 'date_added',
            'deletedReason': 'deleted_reason',
            'dueDate': 'due_date',
            'eventDate': 'event_date',
            'fileData': 'file_data',
            'firstName': 'first_name',
            'intelType': 'intel_type',
            'isWorkflow': 'is_workflow',
            'lastModified': 'last_modified',
            'lastName': 'last_name',
            'link': 'link',
            'linkText': 'link_text',
            'parentCase': 'parent_case',
            'systemGenerated': 'system_generated',
            'taskId': 'task_id',
            'taskXid': 'task_xid',
            'userAccess': 'user_access',
            'userName': 'user_name',
            'workflowId': 'workflow_id',
            'workflowEventId': 'workflow_event_id',
            'workflowPhase': 'workflow_phase',
            'workflowStep': 'workflow_step',
            'workflowTemplate': 'workflow_template',
        }

    def _reverse_transform(self, kwargs):
        """Reverse mapping of the _metadata_map method."""
        reversed_transform_mapping = {v: k for k, v in self._metadata_map.items()}

        def reverse_transform(kwargs):
            reversed_mappings = {}
            for key, value in kwargs.items():
                if isinstance(value, dict):
                    value = reverse_transform(value)
                elif isinstance(value, list):
                    values = []
                    for entry in value:
                        values.append(self._reverse_transform(entry))
                    reversed_mappings[key] = values
                    return reversed_mappings
                new_key = reversed_transform_mapping.get(key, key)
                if key in ['type']:
                    new_key = key
                reversed_mappings[new_key] = value
            return reversed_mappings

        return reverse_transform(kwargs)

    def _transform_kwargs(self, kwargs):
        """Map the provided kwargs to expected arguments."""
        for key in dict(kwargs):
            new_key = self._metadata_map.get(key, key)
            # if key in ['date_added', 'eventDate', 'firstSeen', 'publishDate']:
            #     transformed_value = self._utils.format_datetime(
            #         value, date_format='%Y-%m-%dT%H:%M:%SZ'
            #     )
            kwargs[new_key] = kwargs.pop(key)

    @staticmethod
    def to_camel_case(kwargs):
        """
        Converts snake_case to camelCase

        Args:
            kwargs (dict): The dictionary you wish to convert keys to camel case.
        """
        for key in dict(kwargs):
            if not key:
                continue
            components = key.split('_')
            new_key = components[0] + ''.join(x.title() for x in components[1:])
            kwargs[new_key] = kwargs.pop(key)

    @property
    def as_entity(self):
        """Placeholder for common method."""
        raise NotImplementedError('Child class must implement this method.')

    @property
    def as_dict(self):
        """Return the dict representation of the CM object."""
        properties = vars(self)
        as_dict = {}
        for key, value in properties.items():
            key = key.lstrip('_')
            if key in self._excluded_properties:
                continue
            try:
                value = value.as_dict
            except AttributeError:
                if isinstance(value, CommonCaseManagementCollection):
                    for added_item in value.added_items:
                        if key not in as_dict:
                            as_dict[key] = {'data': []}
                        as_dict[key]['data'].append(added_item.as_dict)
                    continue

            if value is None:
                continue
            if isinstance(value, dict) and 'data' in value and not value.get('data'):
                continue
            as_dict[key] = value
        if not as_dict:
            return None
        return as_dict

    @property
    def available_fields(self):
        """Stub for available fields"""
        raise NotImplementedError('Child class must implement this method.')

    def delete(self, retry_count=0):
        """Delete the Case Management Object.

        If no id is present in the obj then returns immediately.
        """
        if not self.id:
            self.tcex.log.warning('A case without an ID cannot be deleted.')
            return None

        url = f'{self.api_endpoint}/{self.id}'
        current_retries = -1
        while current_retries < retry_count:
            r = self.tcex.session.delete(url)
            self.tcex.log.debug(
                f'Method: ({r.request.method.upper()}), '
                f'Status Code: {r.status_code}, '
                f'URl: ({r.url})'
            )
            self.tcex.log.trace(f'response: {r.text}')
            if not self.success(r):
                current_retries += 1
                if current_retries >= retry_count:
                    err = r.text or r.reason
                    self.tcex.handle_error(950, [r.status_code, err, r.url])
                else:
                    continue
            break
        return None

    def entity_mapper(self, entity):
        """Stub for entity mapper"""
        raise NotImplementedError('Child class must implement this method.')

<<<<<<< HEAD
    @property
    def fields(self):
        """Return defined API fields for the current Object."""
        if self._fields is None:
            r = self.tcex.session.options(self.api_endpoint, params={'show': 'readOnly'})
            if r.ok:
                self._fields = r.json()['data']
        return self._fields

    def get(self, all_available_fields=False, case_management_id=None, retry_count=0, fields=None):
=======
    def get(self, all_available_fields=False, case_management_id=None, retry_count=0, params=None):
>>>>>>> 580655cc
        """Get the Case Management Object.

        params example: {
            'result_limit': 100, # How many results are retrieved.
            'result_start': 10,  # Starting point on retrieved results.
            'fields': ['caseId', 'summary'] # Additional fields returned on the results
        }

        Args:
            all_available_fields (bool): If True all available fields will be returned.
            case_management_id (int): The id of the case management object to be returned.
            retry_count (int, optional): [description]. Defaults to 0.
            params(dict, optional): Dict of the params to be sent while
                retrieving the Artifacts objects.

        Returns:
            Object: A artifact, case, note, task, tag, or workflow object.
        """
        if params is None:
            params = {}
        self.to_camel_case(params)
        cm_id = case_management_id or self.id
        url = f'{self.api_endpoint}/{cm_id}'
        current_retries = -1
        entity = None

        # add fields parameter if provided
        if all_available_fields:
            params['fields'] = []
            for field in self.available_fields:
                params['fields'].append(field)

        if not cm_id:
            message = '{"message": "No ID provided.", "status": "Error"}'
            self.tcex.handle_error(951, ['GET', '404', message, url])

        # @bpurdy - what is the retry count for? tcex session has built-in retry
        r = None
        while current_retries < retry_count:
            r = self.tcex.session.get(url, params=params)
            self.tcex.log.debug(
                f'Method: ({r.request.method.upper()}), '
                f'Status Code: {r.status_code}, '
                f'URl: ({r.url})'
            )
            self.tcex.log.trace(f'response: {r.text}')
            if not self.success(r):
                current_retries += 1
                if current_retries >= retry_count:
                    err = r.text or r.reason
                    self.tcex.handle_error(951, ['GET', r.status_code, err, r.url])
                else:
                    continue
            entity = r.json()
            break
        self.entity_mapper(entity.get('data', {}))
        return r

    @property
    def id(self):
        """Return the id of the case management object."""
        return self._id

    @id.setter
    def id(self, cm_id):
        """Set the id of the case management object."""
        self._id = cm_id

    # @property
    # def property_names(self):
    #     """Return a list of property names for current object."""
    #     return [p.get('name') for p in self.properties]

    @property
    def properties(self):
        """Return defined API properties for the current object."""
        if self._properties is None:
            r = self.tcex.session.options(self.api_endpoint, params={'show': 'readOnly'})
            if r.ok:
                self._properties = r.json()
        return self._properties

    @property
    def required_properties(self):
        """Return a list of required fields for current object."""
        rp = []
        for p, pd in self.properties.items():
            if pd.get('required'):
                rp.append(p)
        return rp

    def submit(self):
        """Create or Update the Case Management object.

        This is determined based on if the id is already present in the object.
        """
        as_dict = self.as_dict

        method = 'POST'
        url = self.api_endpoint
        if self.id:
            # if the ID is included, its an update
            method = 'PUT'
            url = f'{self.api_endpoint}/{self.id}'

        # make the request
        r = self.tcex.session.request(method, url, json=self._reverse_transform(as_dict))
        self.tcex.log.debug(
            f'Method: ({r.request.method.upper()}), '
            f'Status Code: {r.status_code}, '
            f'URl: ({r.url})'
        )
        self.tcex.log.trace(f'body: {self._reverse_transform(as_dict)}')
        self.tcex.log.trace(f'response: {r.text}')

        if not r.ok:
            err = r.text or r.reason
            self.tcex.handle_error(951, [r.request.method, r.status_code, err, r.url])

        r_json = r.json()
        if not self.id:
            self.id = r_json.get('data', {}).get('id')
        as_dict['id'] = self.id
        self.entity_mapper(r_json.get('data', r_json))

        return r

    @staticmethod
    def success(r):
        """[summary]

        Args:
            r:

        Return:

        """
        status = True
        if r.ok:
            try:
                if r.json().get('status') != 'Success':
                    status = False
            except Exception:
                status = False
        else:
            status = False
        return status

    @property
    def tql(self):
        """Return TQL data keywords."""
        if self._tql is None:
            r = self.tcex.session.options(f'{self.api_endpoint}/tql', params={})
            if r.ok:
                self._tql = r.json()['data']

        return self._tql<|MERGE_RESOLUTION|>--- conflicted
+++ resolved
@@ -270,20 +270,7 @@
         """Stub for entity mapper"""
         raise NotImplementedError('Child class must implement this method.')
 
-<<<<<<< HEAD
-    @property
-    def fields(self):
-        """Return defined API fields for the current Object."""
-        if self._fields is None:
-            r = self.tcex.session.options(self.api_endpoint, params={'show': 'readOnly'})
-            if r.ok:
-                self._fields = r.json()['data']
-        return self._fields
-
-    def get(self, all_available_fields=False, case_management_id=None, retry_count=0, fields=None):
-=======
     def get(self, all_available_fields=False, case_management_id=None, retry_count=0, params=None):
->>>>>>> 580655cc
         """Get the Case Management Object.
 
         params example: {
