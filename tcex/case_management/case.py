# -*- coding: utf-8 -*-
"""ThreatConnect Case"""
from .api_endpoints import ApiEndpoints
from .artifact import Artifact, Artifacts
from .common_case_management import CommonCaseManagement
from .common_case_management_collection import CommonCaseManagementCollection
from .note import Note, Notes
from .tag import Tag, Tags
from .task import Task, Tasks
from .tql import TQL


class Cases(CommonCaseManagementCollection):
    """Case Class for Case Management Collection

    Args:
        tcex (TcEx): An instantiated instance of TcEx object.
        initial_response (dict, optional): Initial data in
            Case Object for Artifact. Defaults to None.
        tql_filters (list, optional): List of TQL filters. Defaults to None.
    """

    def __init__(self, tcex, initial_response=None, tql_filters=None):
        """Initialize Class properties"""
        super().__init__(
            tcex, ApiEndpoints.CASES, initial_response=initial_response, tql_filters=tql_filters
        )

    def __iter__(self):
        """Object iterator"""
        return self.iterate(initial_response=self.initial_response)

    def entity_map(self, entity):
        """Map a dict to a Artifact.

        Args:
            entity (dict): The Artifact data.

        Returns:
            CaseManagement.Case: A Case Object.
        """
        return Case(self.tcex, **entity)

    @property
    def filter(self):
        """Return instance of FilterCase Object."""
        return FilterCase(self.tql)


class Case(CommonCaseManagement):
    """Unique API calls for Artifact Type API Endpoints

    Args:
        tcex (TcEx): An instantiated instance of TcEx object.
        artifacts (dict, kwargs): The Artifacts for the Case.
        created_by (dict, kwargs): The Created By data for the Case.
        date_added (date, kwargs): The Date Added for the Case.
        name (str, kwargs): The Name for the Case.
        notes (dict, kwargs): The Notes for the Case.
        resolution (string, kwargs): The Resolution for the Case.
        severity (str, kwargs): The Severity for the Case.
        status (str, kwargs): The Status for the Case.
        tasks (dict, kwargs): The Tasks for the Case.
        tags (dict, kwargs): The Tags for the case.
        xid (str, kwargs): The unique XID (external ID) for the Case.
    """

    def __init__(self, tcex, **kwargs):
        """Initialize Class properties"""
        super().__init__(tcex, ApiEndpoints.CASES, kwargs)
        case_filter = [
            {'keyword': 'caseid', 'operator': TQL.Operator.EQ, 'value': self.id, 'type': 'integer'}
        ]

        self._artifacts = Artifacts(
            self.tcex, kwargs.get('artifacts', None), tql_filters=case_filter
        )
        self._created_by = Creator(**kwargs.get('created_by', {}))
        self._date_added = kwargs.get('date_added', None)
        self._name = kwargs.get('name', None)
        self._notes = Notes(self.tcex, kwargs.get('notes', {}), tql_filters=case_filter)
        self._resolution = kwargs.get('resolution', None)
        self._severity = kwargs.get('severity', None)
        self._status = kwargs.get('status', None)
        self._tasks = Tasks(self.tcex, kwargs.get('tasks', {}), tql_filters=case_filter)
        self._tags = Tags(self.tcex, kwargs.get('tags', {}), tql_filters=case_filter)
        self._xid = kwargs.get('xid', None)

    def add_artifact(self, **kwargs):
        """Add a Artifact to a Case."""
        self._artifacts.add_artifact(Artifact(self.tcex, **kwargs))

<<<<<<< HEAD
    @property
    def available_fields(self):
        """
         The available fields to fetch for the Case.
         Return:
             list of available fields to fetch for the Case.
         """
        return ['artifacts', 'events', 'notes', 'related', 'tags', 'tasks']
=======
    def add_note(self, **kwargs):
        """Add a Note to a Case."""
        self._notes.add_note(Note(self.tcex, **kwargs))
>>>>>>> 4f8a0151

    def add_tag(self, **kwargs):
        """Add a Tag to a Case."""
        self._tags.add_tag(Tag(self.tcex, **kwargs))

    def add_task(self, **kwargs):
        """Add a Task to a Case."""
        self._tasks.add_task(Task(self.tcex, **kwargs))

    @property
    def artifacts(self):
        """Return the Artifacts for the Case."""
        return self._artifacts

    @artifacts.setter
    def artifacts(self, artifacts):
        """Set the Artifacts for the Case."""
        self._artifacts = artifacts

    @property
    def available_fields(self):
        """Return the available fields to fetch for an Artifact."""
        return ['artifacts', 'events', 'notes', 'related', 'tags', 'tasks']

    @property
    def created_by(self):
        """Return the Created By for the Case."""
        return self._created_by

    @created_by.setter
    def created_by(self, created_by):
        """Set the Created By for the Case."""
        self._created_by = created_by

    def entity_mapper(self, entity):
        """Map a dict to a Case

        Args:
            entity (dict): The Case data.
        """
<<<<<<< HEAD
         The required fields for a Case
         Return:
             list of required fields for a Case.
         """
        return ['status', 'severity', 'name']

    @property
    def name(self):
        """
        Return the name for the Case.
        """
=======
        new_case = Case(self.tcex, **entity)
        self.__dict__.update(new_case.__dict__)

    @property
    def date_added(self):
        """Return the Date Added for the Case."""
        return self._date_added

    @date_added.setter
    def date_added(self, date_added):
        """Set the Date Added for the Case."""
        self._date_added = date_added

    @property
    def name(self):
        """Return the Name for the Case."""
>>>>>>> 4f8a0151
        return self._name

    @name.setter
    def name(self, name):
<<<<<<< HEAD
        """
        Set the name for the Case.
        """
        self._name = name

    @property
    def severity(self):
        """
        Return the severity for the Case.
        """
        return self._severity

    @severity.setter
    def severity(self, artifact_severity):
        """
        Set the severity for the Case.
        """
        self._severity = artifact_severity

    @property
    def status(self):
        """
        Return the status for the Case.
        """
        return self._status

    @status.setter
    def status(self, status):
        """
        Set the status for the Case.
        """
        self._status = status

    @property
    def resolution(self):
        """
        Return the resolution for the Case.
        """
=======
        """Set the Name for the Case."""
        self._name = name

    @property
    def notes(self):
        """Return the Notes for the Case."""
        return self._notes

    @notes.setter
    def notes(self, notes):
        """Set the Notes for the Case."""
        self._notes = notes

    @property
    def required_properties(self):
        """Return a list of required fields for an Artifact."""
        return ['name', 'severity', 'status']

    @property
    def resolution(self):
        """Return the Resolution for the Case."""
>>>>>>> 4f8a0151
        return self._resolution

    @resolution.setter
    def resolution(self, resolution):
<<<<<<< HEAD
        """
        Set the resolution for the Case.
        """
        self._resolution = resolution

    @property
    def created_by(self):
        """
        Return the creator for the Case.
        """
        return self._created_by

    @created_by.setter
    def created_by(self, created_by):
        """
        Set the creator for the Case.
        """
        self._created_by = created_by

    @property
    def notes(self):
        """
        Return the notes for the Case.
        """
        return self._notes

    @notes.setter
    def notes(self, notes):
        """
        Set the notes for the Case.
        """
        self._notes = notes

    @property
    def tags(self):
        """
        Return the tags for the Case.
        """
=======
        """Set the Resolution for the Case."""
        self._resolution = resolution

    @property
    def severity(self):
        """Return the Severity for the Case."""
        return self._severity

    @severity.setter
    def severity(self, artifact_severity):
        """Set the Severity for the Case."""
        self._severity = artifact_severity

    @property
    def status(self):
        """Return the Status for the Case."""
        return self._status

    @status.setter
    def status(self, status):
        """Set the Status for the Case."""
        self._status = status

    @property
    def tags(self):
        """Return the Tags for the Case."""
>>>>>>> 4f8a0151
        return self._tags

    @tags.setter
    def tags(self, tags):
<<<<<<< HEAD
        """
        Set the tags for the Case.
        """
=======
        """Set the Tags for the Case."""
>>>>>>> 4f8a0151
        self._tags = tags

    @property
    def tasks(self):
<<<<<<< HEAD
        """
        Return the tasks for the Case.
        """
=======
        """Return the Tasks for the Case."""
>>>>>>> 4f8a0151
        return self._tasks

    @tasks.setter
    def tasks(self, tasks):
<<<<<<< HEAD
        """
        Set the tasks for the Case.
        """
        self._tasks = tasks

    @property
    def artifacts(self):
        """
        Return the artifacts for the Case.
        """
        return self._artifacts

    @artifacts.setter
    def artifacts(self, artifacts):
        """
        Set the artifacts for the Case.
        """
        self._artifacts = artifacts

    @property
    def date_added(self):
        """
        Return the date added for the Case.
        """
        return self._date_added

    @date_added.setter
    def date_added(self, date_added):
        """
        Set the date added for the Case.
        """
        self._date_added = date_added

    @property
    def as_entity(self):
        """
        Return the entity representation of the Case
        """
        return {'type': 'Case', 'id': self.id, 'value': self.name}

=======
        """Set the Tasks for the Case."""
        self._tasks = tasks

>>>>>>> 4f8a0151

class Creator:
    """Sub class of the Cases object. Used to map the creator to.

    Args:
        first_name (str, kwargs): The first name of the creator.
        id (id, kwargs): The id of the creator.
        pseudonym (str, kwargs): The pseudonym of the creator.
        role (str, kwargs): The role of the creator.
        user_name (str, kwargs): The user name of the creator.
    """

    def __init__(self, **kwargs):
        """
           Initializes the Creator class:
        """
        self._transform_kwargs(kwargs)
        self._first_name = kwargs.get('first_name', None)
        self._id = kwargs.get('id', None)
        self._pseudonym = kwargs.get('pseudonym', None)
        self._role = kwargs.get('role', None)
        self._user_name = kwargs.get('user_name', None)

    def _transform_kwargs(self, kwargs):
        """Map the provided kwargs to expected arguments."""
        for key in dict(kwargs):
            new_key = self._metadata_map.get(key, key)
            kwargs[new_key] = kwargs.pop(key)

    @property
    def _metadata_map(self):
<<<<<<< HEAD
        """ Return a mapping of kwargs to expected args. """
=======
        """Return a mapping of kwargs to expected args."""
>>>>>>> 4f8a0151
        return {'dateAdded': 'date_added', 'firstName': 'first_name', 'userName': 'user_name'}

    @property
    def as_dict(self):
<<<<<<< HEAD
        """
        Return a dict representation of the Creator class.
        """
=======
        """Return a dict representation of the Creator class."""
>>>>>>> 4f8a0151
        properties = vars(self)
        as_dict = {}
        for key, value in properties.items():
            key = key.lstrip('_')
            if value is None:
                continue
            as_dict[key] = value

        if not as_dict:
            return None

        return as_dict

    @property
    def id(self):
<<<<<<< HEAD
        """
        Return the id for the Creator.
        """
=======
        """Return the ID for the Case Creator."""
>>>>>>> 4f8a0151
        return self._id

    @id.setter
    def id(self, creator_id):
<<<<<<< HEAD
        """
        Set the id for the Creator.
        """
=======
        """Set the ID for the Case Creator."""
>>>>>>> 4f8a0151
        self._id = creator_id

    @property
    def user_name(self):
<<<<<<< HEAD
        """
        Return the user name for the Creator.
        """
=======
        """Return the User Name for the Case Creator."""
>>>>>>> 4f8a0151
        return self._user_name

    @user_name.setter
    def user_name(self, user_name):
<<<<<<< HEAD
        """
        Set the user name for the Creator.
        """
=======
        """Set the User Name for the Case Creator."""
>>>>>>> 4f8a0151
        self._user_name = user_name

    @property
    def first_name(self):
<<<<<<< HEAD
        """
        Return the first name for the Creator.
        """
=======
        """Return the First Name for the Case Creator."""
>>>>>>> 4f8a0151
        return self._first_name

    @first_name.setter
    def first_name(self, first_name):
<<<<<<< HEAD
        """
        Set the first name for the Creator.
        """
=======
        """Set the First Name for the Case Creator."""
>>>>>>> 4f8a0151
        self._first_name = first_name

    @property
    def pseudonym(self):
<<<<<<< HEAD
        """
        Return the pseudonym for the Creator.
        """
=======
        """Return the Pseudonym for the Case Creator."""
>>>>>>> 4f8a0151
        return self._pseudonym

    @pseudonym.setter
    def pseudonym(self, pseudonym):
<<<<<<< HEAD
        """
        Set the pseudonym for the Creator.
        """
=======
        """Set the Pseudonym for the Case Creator."""
>>>>>>> 4f8a0151
        self._pseudonym = pseudonym

    @property
    def role(self):
<<<<<<< HEAD
        """
        Return the role for the Creator.
        """
=======
        """Return the Role for the Case Creator."""
>>>>>>> 4f8a0151
        return self._pseudonym

    @role.setter
    def role(self, role):
        """Set the Role for the Case Creator."""
        self._role = role


class FilterCase:
    """Filter Object for Case

    Args:
        tql (TQL): Instance of TQL Class.
    """

    def __init__(self, tql):
        """Initialize Class properties"""
        self.tql = tql

    def artifact(self, operator, artifact_id):
        """Filter objects based on artifact field.

        Args:
            operator (enum): The enum for the required operator.
            artifact_id (str): The filter value.
        """
        self.tql.add_filter('hasartifact', operator, artifact_id, TQL.Type.INTEGER)

    def created_by_id(self, operator, created_by_id):
        """Filter objects based on "create by id" field.

        Args:
            operator (enum): The enum for the required operator.
            created_by_id (int): The filter value.
        """
        self.tql.add_filter('createdbyid', operator, created_by_id)

    def description(self, operator, description):
        """Filter objects based on description field.

        Args:
            operator (enum): The enum for the required operator.
            description (str]): The filter value.
        """
        self.tql.add_filter('description', operator, description)

    def id(self, operator, case_id):
        """Filter objects based on id field.

        Args:
            operator (enum): The enum for the required operator.
            case_id (int): The filter value.
        """
        self.tql.add_filter('id', operator, case_id, TQL.Type.INTEGER)

    def owner_name(self, operator, owner_name):
        """Filter objects based on "owner name" field.

        Args:
            operator (enum): The enum for the required operator.
            owner_name (str): The filter value.
        """
        self.tql.add_filter('ownername', operator, owner_name)

    def name(self, operator, name):
        """Filter objects based on name field.

        Args:
            operator (enum): The enum for the required operator.
            name (str): The filter value.
        """
        self.tql.add_filter('name', operator, name)

    def resolution(self, operator, resolution):
        """Filter objects based on resolution field.

        Args:
            operator (enum): The enum for the required operator.
            resolution (str): The filter value.
        """
        self.tql.add_filter('resolution', operator, resolution)

    def severity(self, operator, severity):
        """Filter object based on severity field.

        Args:
            operator (enum): The enum for the required operator.
            severity (str): The filter value.
        """
        self.tql.add_filter('severity', operator, severity)

    def status(self, operator, status):
        """Filter objects based on status field.

        Args:
            operator (enum): The enum for the required operator.
            status (str): The filter value.
        """
<<<<<<< HEAD
        Set the role for the Creator.
=======
        self.tql.add_filter('status', operator, status)

    def tag(self, operator, tag):
        """Filter objects based on tag field.

        Args:
            operator (enum): The enum for the required operator.
            tag (str): The filter value.
        """
        # self.tql.add_filter('hastag', operator, tag)
        self.tql.add_filter('tag', operator, tag)

    def target_id(self, operator, target_id):
        """Filter objects based on "target id" field.

        Args:
            operator (enum): The enum for the required operator.
            target_id (str): The filter value.
        """
        self.tql.add_filter('targetid', operator, target_id)

    def target_type(self, operator, target_type):
        """Filter objects based on "target type" field.

        Args:
            operator (enum): The enum for the required operator.
            target_type (str): The filter value.
        """
        self.tql.add_filter('targettype', operator, target_type)

    def task(self, operator, task):
        """Filter objects based on task field.

        Args:
            operator (enum): The enum for the required operator.
            task (str): The filter value.
        """
        self.tql.add_filter('hastask', operator, task)

    def xid(self, operator, xid):
        """Filter objects based on xid field.

        Args:
            operator (enum): The enum for the required operator.
            xid (str): The filter value.
>>>>>>> 4f8a0151
        """
        self.tql.add_filter('xid', operator, xid)<|MERGE_RESOLUTION|>--- conflicted
+++ resolved
@@ -90,20 +90,9 @@
         """Add a Artifact to a Case."""
         self._artifacts.add_artifact(Artifact(self.tcex, **kwargs))
 
-<<<<<<< HEAD
-    @property
-    def available_fields(self):
-        """
-         The available fields to fetch for the Case.
-         Return:
-             list of available fields to fetch for the Case.
-         """
-        return ['artifacts', 'events', 'notes', 'related', 'tags', 'tasks']
-=======
     def add_note(self, **kwargs):
         """Add a Note to a Case."""
         self._notes.add_note(Note(self.tcex, **kwargs))
->>>>>>> 4f8a0151
 
     def add_tag(self, **kwargs):
         """Add a Tag to a Case."""
@@ -124,6 +113,13 @@
         self._artifacts = artifacts
 
     @property
+    def as_entity(self):
+        """
+        Return the entity representation of the Case
+        """
+        return {'type': 'Case', 'id': self.id, 'value': self.name}
+
+    @property
     def available_fields(self):
         """Return the available fields to fetch for an Artifact."""
         return ['artifacts', 'events', 'notes', 'related', 'tags', 'tasks']
@@ -144,19 +140,6 @@
         Args:
             entity (dict): The Case data.
         """
-<<<<<<< HEAD
-         The required fields for a Case
-         Return:
-             list of required fields for a Case.
-         """
-        return ['status', 'severity', 'name']
-
-    @property
-    def name(self):
-        """
-        Return the name for the Case.
-        """
-=======
         new_case = Case(self.tcex, **entity)
         self.__dict__.update(new_case.__dict__)
 
@@ -173,51 +156,10 @@
     @property
     def name(self):
         """Return the Name for the Case."""
->>>>>>> 4f8a0151
         return self._name
 
     @name.setter
     def name(self, name):
-<<<<<<< HEAD
-        """
-        Set the name for the Case.
-        """
-        self._name = name
-
-    @property
-    def severity(self):
-        """
-        Return the severity for the Case.
-        """
-        return self._severity
-
-    @severity.setter
-    def severity(self, artifact_severity):
-        """
-        Set the severity for the Case.
-        """
-        self._severity = artifact_severity
-
-    @property
-    def status(self):
-        """
-        Return the status for the Case.
-        """
-        return self._status
-
-    @status.setter
-    def status(self, status):
-        """
-        Set the status for the Case.
-        """
-        self._status = status
-
-    @property
-    def resolution(self):
-        """
-        Return the resolution for the Case.
-        """
-=======
         """Set the Name for the Case."""
         self._name = name
 
@@ -239,51 +181,10 @@
     @property
     def resolution(self):
         """Return the Resolution for the Case."""
->>>>>>> 4f8a0151
         return self._resolution
 
     @resolution.setter
     def resolution(self, resolution):
-<<<<<<< HEAD
-        """
-        Set the resolution for the Case.
-        """
-        self._resolution = resolution
-
-    @property
-    def created_by(self):
-        """
-        Return the creator for the Case.
-        """
-        return self._created_by
-
-    @created_by.setter
-    def created_by(self, created_by):
-        """
-        Set the creator for the Case.
-        """
-        self._created_by = created_by
-
-    @property
-    def notes(self):
-        """
-        Return the notes for the Case.
-        """
-        return self._notes
-
-    @notes.setter
-    def notes(self, notes):
-        """
-        Set the notes for the Case.
-        """
-        self._notes = notes
-
-    @property
-    def tags(self):
-        """
-        Return the tags for the Case.
-        """
-=======
         """Set the Resolution for the Case."""
         self._resolution = resolution
 
@@ -310,79 +211,23 @@
     @property
     def tags(self):
         """Return the Tags for the Case."""
->>>>>>> 4f8a0151
         return self._tags
 
     @tags.setter
     def tags(self, tags):
-<<<<<<< HEAD
-        """
-        Set the tags for the Case.
-        """
-=======
         """Set the Tags for the Case."""
->>>>>>> 4f8a0151
         self._tags = tags
 
     @property
     def tasks(self):
-<<<<<<< HEAD
-        """
-        Return the tasks for the Case.
-        """
-=======
         """Return the Tasks for the Case."""
->>>>>>> 4f8a0151
         return self._tasks
 
     @tasks.setter
     def tasks(self, tasks):
-<<<<<<< HEAD
-        """
-        Set the tasks for the Case.
-        """
-        self._tasks = tasks
-
-    @property
-    def artifacts(self):
-        """
-        Return the artifacts for the Case.
-        """
-        return self._artifacts
-
-    @artifacts.setter
-    def artifacts(self, artifacts):
-        """
-        Set the artifacts for the Case.
-        """
-        self._artifacts = artifacts
-
-    @property
-    def date_added(self):
-        """
-        Return the date added for the Case.
-        """
-        return self._date_added
-
-    @date_added.setter
-    def date_added(self, date_added):
-        """
-        Set the date added for the Case.
-        """
-        self._date_added = date_added
-
-    @property
-    def as_entity(self):
-        """
-        Return the entity representation of the Case
-        """
-        return {'type': 'Case', 'id': self.id, 'value': self.name}
-
-=======
         """Set the Tasks for the Case."""
         self._tasks = tasks
 
->>>>>>> 4f8a0151
 
 class Creator:
     """Sub class of the Cases object. Used to map the creator to.
@@ -414,22 +259,12 @@
 
     @property
     def _metadata_map(self):
-<<<<<<< HEAD
-        """ Return a mapping of kwargs to expected args. """
-=======
         """Return a mapping of kwargs to expected args."""
->>>>>>> 4f8a0151
         return {'dateAdded': 'date_added', 'firstName': 'first_name', 'userName': 'user_name'}
 
     @property
     def as_dict(self):
-<<<<<<< HEAD
-        """
-        Return a dict representation of the Creator class.
-        """
-=======
         """Return a dict representation of the Creator class."""
->>>>>>> 4f8a0151
         properties = vars(self)
         as_dict = {}
         for key, value in properties.items():
@@ -445,101 +280,47 @@
 
     @property
     def id(self):
-<<<<<<< HEAD
-        """
-        Return the id for the Creator.
-        """
-=======
         """Return the ID for the Case Creator."""
->>>>>>> 4f8a0151
         return self._id
 
     @id.setter
     def id(self, creator_id):
-<<<<<<< HEAD
-        """
-        Set the id for the Creator.
-        """
-=======
         """Set the ID for the Case Creator."""
->>>>>>> 4f8a0151
         self._id = creator_id
 
     @property
     def user_name(self):
-<<<<<<< HEAD
-        """
-        Return the user name for the Creator.
-        """
-=======
         """Return the User Name for the Case Creator."""
->>>>>>> 4f8a0151
         return self._user_name
 
     @user_name.setter
     def user_name(self, user_name):
-<<<<<<< HEAD
-        """
-        Set the user name for the Creator.
-        """
-=======
         """Set the User Name for the Case Creator."""
->>>>>>> 4f8a0151
         self._user_name = user_name
 
     @property
     def first_name(self):
-<<<<<<< HEAD
-        """
-        Return the first name for the Creator.
-        """
-=======
         """Return the First Name for the Case Creator."""
->>>>>>> 4f8a0151
         return self._first_name
 
     @first_name.setter
     def first_name(self, first_name):
-<<<<<<< HEAD
-        """
-        Set the first name for the Creator.
-        """
-=======
         """Set the First Name for the Case Creator."""
->>>>>>> 4f8a0151
         self._first_name = first_name
 
     @property
     def pseudonym(self):
-<<<<<<< HEAD
-        """
-        Return the pseudonym for the Creator.
-        """
-=======
         """Return the Pseudonym for the Case Creator."""
->>>>>>> 4f8a0151
         return self._pseudonym
 
     @pseudonym.setter
     def pseudonym(self, pseudonym):
-<<<<<<< HEAD
-        """
-        Set the pseudonym for the Creator.
-        """
-=======
         """Set the Pseudonym for the Case Creator."""
->>>>>>> 4f8a0151
         self._pseudonym = pseudonym
 
     @property
     def role(self):
-<<<<<<< HEAD
-        """
-        Return the role for the Creator.
-        """
-=======
         """Return the Role for the Case Creator."""
->>>>>>> 4f8a0151
         return self._pseudonym
 
     @role.setter
@@ -638,9 +419,6 @@
             operator (enum): The enum for the required operator.
             status (str): The filter value.
         """
-<<<<<<< HEAD
-        Set the role for the Creator.
-=======
         self.tql.add_filter('status', operator, status)
 
     def tag(self, operator, tag):
@@ -686,6 +464,5 @@
         Args:
             operator (enum): The enum for the required operator.
             xid (str): The filter value.
->>>>>>> 4f8a0151
         """
         self.tql.add_filter('xid', operator, xid)