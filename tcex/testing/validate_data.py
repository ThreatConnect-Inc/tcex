# -*- coding: utf-8 -*-
"""Validate Data Testing Module"""
import datetime
import difflib
import hashlib
import json
import math
import numbers
import operator
import os
import random
import re
from collections import OrderedDict
from urllib.parse import unquote

from ..utils import Utils


class Validator:
    """Validator"""

    def __init__(self, tcex, log):
        """Initialize class properties."""
        self.log = log
        self.tcex = tcex
        # TODO: validate this
        self.tcex.logger.update_handler_level('error')

        # properties
        self._redis = None
        self._threatconnect = None
        self.max_diff = 10
        self.truncate = 500
        self.utils = Utils()

    @staticmethod
    def _string_to_int_float(x):
        """Take string input and return float or int."""
        if isinstance(x, bytes):
            x = x.decode('utf-8')

        try:
            f = float(x)
            i = int(f)
        except TypeError:
            return x  # return original value
        except ValueError:
            return x  # return original value
        else:
            if f != i:
                return f  # return float
            return i  # return int

    def compare(self, app_data, test_data, op=None, **kwargs):
        """Compare app_data to test data.

        Args:
            app_data (dict, list, str): The data from the App.
            test_data (dict, list, str): The validation data from the test case.
            op (str, optional): The comparison operator expression. Defaults to "eq".

        Returns:
            [type]: [description]
        """
        # remove comment field from kwargs if it exists
        try:
            del kwargs['comment']
        except KeyError:
            pass

        op = op or 'eq'
        if not self.get_operator(op):
            self.log.data(
                'validate', 'Invalid Operator', f'Provided operator of {op} is invalid', 'error'
            )
            return False

        # logging header
        title = kwargs.pop('title', app_data)
        self.log.title(title, '=')
<<<<<<< HEAD
=======

        # allow dev to provide formatted data for logging
        log_app_data = kwargs.pop('log_app_data', app_data)
        log_test_data = kwargs.pop('log_test_data', test_data)
>>>>>>> 437a895f

        # run operator
        passed, details = self.get_operator(op)(app_data, test_data, **kwargs)

        # log validation data in a readable format
        self.validate_log_output(passed, log_app_data, log_test_data, details.strip(), op)

        # build assert error
        assert_error = (
            f'\n App Data     : {app_data}\n'
            f' Operator     : {op}\n'
            f' Expected Data: {test_data}\n'
            f' Details      : {details}\n'
        )
        return passed, assert_error

    def details(self, app_data, test_data, op):
        """Return details about the validation."""
        details = ''
        if app_data is not None and test_data is not None and op in ['eq', 'ne']:
            try:
                diff_count = 0
                for i, diff in enumerate(difflib.ndiff(app_data, test_data)):
                    if diff[0] == ' ':  # no difference
                        continue

                    if diff[0] == '-':
                        details += f'\n    * Missing data at index {i}'
                    elif diff[0] == '+':
                        details += f'\n    * Extra data at index {i}'
                    if diff_count > self.max_diff:
                        details += '\n    * Max number of differences reached.'
                        # don't spam the logs if string are vastly different
                        self.log.data(
                            'validate', 'Maximum Reached', 'Max number of differences reached.'
                        )
                        break
                    diff_count += 1
            except TypeError:
                pass
            except KeyError:
                pass
        return details

    def get_operator(self, op):
        """Get the corresponding operator"""
        operators = {
            'date_format': self.operator_date_format,
            'df': self.operator_date_format,
            'dd': self.operator_deep_diff,
            'is_url': self.operator_is_url,
            'is_date': self.operator_is_date,
            'is_number': self.operator_is_number,
            'length_eq': self.operator_length_eq,
            'leq': self.operator_length_eq,
            'eq': self.operator_eq,
            '=': self.operator_eq,
            'le': self.operator_le,
            '<=': self.operator_le,
            'lt': self.operator_lt,
            '<': self.operator_lt,
            'ge': self.operator_ge,
            '>=': self.operator_ge,
            'gt': self.operator_gt,
            '>': self.operator_gt,
            'jeq': self.operator_json_eq,
            'json_eq': self.operator_json_eq,
            'kveq': self.operator_keyvalue_eq,
            'keyvalue_eq': self.operator_keyvalue_eq,
            'ne': self.operator_ne,
            '!=': self.operator_ne,
            'rex': self.operator_regex_match,
            'skip': self.operator_skip,
        }
        return operators.get(op, None)

    @staticmethod
    def operator_date_format(app_data, test_data):
        """Check if date or dates match the provide format.

        Args:
            app_data: (list,str): One or more date strings.
            test_data: (str): A strptime string for comparision.
        """
        if app_data is None:
            return False, 'Invalid app_data: {app_data}'
        if test_data is None:
            return False, 'Invalid test_data: {test_data}'

        if not isinstance(app_data, list):
            app_data = [app_data]
        bad_data = []
        passed = True
        for data in app_data:
            try:
                datetime.datetime.strptime(data, test_data)
            except ValueError:
                bad_data.append(data)
                passed = False
        return passed, ','.join(bad_data)

<<<<<<< HEAD
    def operator_deep_diff(
        self, app_data, test_data, **kwargs
=======
    @staticmethod
    def operator_deep_diff(
        app_data, test_data, **kwargs
>>>>>>> 437a895f
    ):  # pylint: disable=too-many-return-statements
        """Compare app data equals tests data.

        Args:
            app_data (dict|str|list): The data created by the App.
            test_data (dict|str|list): The data provided in the test case.

        Returns:
            bool: The results of the operator.
        """
        try:
            from deepdiff import DeepDiff
        except ImportError:
            return False, 'Could not import DeepDiff module (try "pip install deepdiff").'

<<<<<<< HEAD
        # pull out exclude_paths from kwargs
        exclude_paths = kwargs.pop('exclude_paths', [])

        if isinstance(app_data, str):
            try:
                app_data = json.loads(app_data)
            except ValueError:
                return False, f'Invalid JSON data provide ({app_data}).'
        else:
            # Convert OrderedDicts and [OrderedDicts] to dicts and [dicts]
            app_data = json.loads(json.dumps(app_data))

        if isinstance(test_data, str):
            try:
                test_data = json.loads(test_data)
            except ValueError:
                return False, f'Invalid JSON data provide ({test_data}).'
        else:
            # Convert OrderedDicts and [OrderedDicts] to dicts and [dicts]
            test_data = json.loads(json.dumps(test_data))

        try:
            if isinstance(app_data, list) and isinstance(test_data, list):
                for index, data in enumerate(app_data):
                    for path in exclude_paths:
                        paths = path.split('.')
                        data = self.remove_excludes(data, paths)
                    app_data[index] = data
                for index, data in enumerate(test_data):
                    for path in exclude_paths:
                        paths = path.split('.')
                        data = self.remove_excludes(data, paths)
                    test_data[index] = data
            else:
                for path in exclude_paths:
                    paths = path.split('.')
                    app_data = self.remove_excludes(app_data, paths)
                    test_data = self.remove_excludes(test_data, paths)
        except AttributeError as e:
            return False, f'Deep diff remove excludes failed with ({e}).'
=======
        if (test_data is None or app_data is None) and app_data != test_data:
            # handle "null" -> None match
            return False, f'App Data {app_data} does not match Test Data {test_data}'
>>>>>>> 437a895f

        # run operator
        try:
            ddiff = DeepDiff(app_data, test_data, **kwargs)
        except KeyError:
            return False, 'Encountered KeyError when running deepdiff'
        except NameError:
            return False, 'Encountered NameError when running deepdiff'

        if ddiff:
            return False, str(ddiff)
        return True, ''

    def operator_eq(self, app_data, test_data):
        """Compare app data is equal to tests data.

        Args:
            app_data (dict, list, str): The data created by the App.
            test_data (dict, list, str): The data provided in the test case.

        Returns:
            bool, str: The results of the operator and any error message
        """
        results = operator.eq(app_data, test_data)
        return results, self.details(app_data, test_data, 'eq')

    @staticmethod
    def operator_is_url(app_data, test_data):  # pylint: disable=unused-argument
        """Check if the app_data is a known date."""
        if app_data is None:
            return False, 'Invalid app_data: {app_data}'

        if not isinstance(app_data, list):
            app_data = [app_data]
        bad_data = []
        passed = True
        regex = re.compile(
            r'^(?:http|ftp)s?://'  # http:// or https://
            r'(?:(?:[A-Z0-9](?:[A-Z0-9-]{0,61}[A-Z0-9])?\.)+(?:[A-Z]{2,6}\.?|[A-Z0-9-]{2,}\.?)|'
            r'localhost|'  # localhost...
            r'\d{1,3}\.\d{1,3}\.\d{1,3}\.\d{1,3})'  # ...or ip
            r'(?::\d+)?'  # optional port
            r'(?:/?|[/?]\S+)$',
            re.IGNORECASE,
        )
        for data in app_data:
            try:
                matched = re.match(regex, data)
                if not matched:
                    bad_data.append(data)
                    passed = False
            except RuntimeError:
                bad_data.append(data)
                passed = False
        return passed, ','.join(bad_data)

    def operator_ge(self, app_data, test_data):
        """Compare app data is greater than or equal to tests data.

        Args:
            app_data (dict, list, str): The data created by the App.
            test_data (dict, list, str): The data provided in the test case.

        Returns:
            bool, str: The results of the operator and any error message
        """
        if app_data is None:
            return False, 'Invalid app_data: {app_data}'
        if test_data is None:
            return False, 'Invalid test_data: {test_data}'

        app_data = self._string_to_int_float(app_data)
        test_data = self._string_to_int_float(test_data)
        results = operator.ge(app_data, test_data)
        details = ''
        if not results:
            details = f'{app_data} {type(app_data)} !(>=) {test_data} {type(test_data)}'
        return results, details

    def operator_gt(self, app_data, test_data):
        """Compare app data is greater than tests data.

        Args:
            app_data (dict, list, str): The data created by the App.
            test_data (dict, list, str): The data provided in the test case.

        Returns:
            bool, str: The results of the operator and any error message
        """
        if app_data is None:
            return False, 'Invalid app_data: {app_data}'
        if test_data is None:
            return False, 'Invalid test_data: {test_data}'

        app_data = self._string_to_int_float(app_data)
        test_data = self._string_to_int_float(test_data)
        results = operator.gt(app_data, test_data)
        details = ''
        if not results:
            details = f'{app_data} {type(app_data)} !(>) {test_data} {type(test_data)}'
        return results, details

    def operator_is_date(self, app_data, test_data):  # pylint: disable=unused-argument
        """Check if the app_data is a known date."""
        if app_data is None:
            return False, 'Invalid app_data: {app_data}'
        if test_data is None:
            return False, 'Invalid test_data: {test_data}'

        if not isinstance(app_data, list):
            app_data = [app_data]
        bad_data = []
        passed = True
        for data in app_data:
            try:
                self.tcex.utils.datetime.any_to_datetime(data)
            except RuntimeError:
                bad_data.append(data)
                passed = False
        return passed, ','.join(bad_data)

    @staticmethod
    def operator_is_number(app_data, test_data):  # pylint: disable=unused-argument
        """Check if the app_data is a known date."""
        if app_data is None:
            return False, 'Invalid app_data: {app_data}'

        if not isinstance(app_data, list):
            app_data = [app_data]
        bad_data = []
        passed = True
        for data in app_data:
            if isinstance(data, str) and data.isdigit():
                continue
            if isinstance(data, numbers.Number):
                continue
            bad_data.append(data)
            passed = False
        return passed, ','.join(bad_data)

    def operator_json_eq(self, app_data, test_data, **kwargs):
        """Compare app data equals tests data.

        Takes a str, dict, or list value and removed field before passing to deepdiff. Only fields
        at the "root" level can be removed (e.g., "date", not "data.date").

        Args:
            app_data (dict|str|list): The data created by the App.
            test_data (dict|str|list): The data provided in the test case.

        Returns:
            bool: The results of the operator.
        """
        if (test_data is None or app_data is None) and app_data != test_data:
            # handle "null" -> None match
            return False, f'App Data {app_data} does not match Test Data {test_data}'

        if isinstance(app_data, (str)):
            try:
                app_data = json.loads(app_data)
            except ValueError:
                return False, f'Invalid JSON data provide ({app_data}).'
<<<<<<< HEAD
=======
        elif isinstance(app_data, (list)):
            # ADI-1076/ADI-1149
            try:
                app_data_updated = []
                for ad in app_data:
                    if isinstance(ad, OrderedDict):
                        ad = json.dumps(ad)
                    app_data_updated.append(json.loads(ad))
                app_data = app_data_updated
            except ValueError:
                return False, f'Invalid JSON data provide ({app_data}).'
>>>>>>> 437a895f

        if isinstance(test_data, (str)):
            try:
                test_data = json.loads(test_data)
            except ValueError:
                return False, f'Invalid JSON data provide ({test_data}).'
<<<<<<< HEAD
=======
        elif isinstance(test_data, (list)):
            # ADI-1076/ADI-1149
            try:
                test_data_updated = []
                for td in test_data:
                    if isinstance(td, OrderedDict):
                        td = json.dumps(td)
                    test_data_updated.append(json.loads(td))
                test_data = test_data_updated
            except ValueError:
                return False, f'Invalid JSON data provide ({test_data}).'
>>>>>>> 437a895f

        exclude = kwargs.pop('exclude', [])
        if isinstance(app_data, list) and isinstance(test_data, list):
            app_data = [self.operator_json_eq_exclude(ad, exclude) for ad in app_data]
            test_data = [self.operator_json_eq_exclude(td, exclude) for td in test_data]
        elif isinstance(app_data, dict) and isinstance(test_data, dict):
            app_data = self.operator_json_eq_exclude(app_data, exclude)
            test_data = self.operator_json_eq_exclude(test_data, exclude)

        return self.operator_deep_diff(app_data, test_data, **kwargs)

    def operator_json_eq_exclude(self, data, exclude):
        """Remove excluded field from dictionary.

        Args:
            app_data (dict|str): The data to be processed.
            exclude (list): The key names to be "excluded" from data.

        Returns:
            dict: The data with excluded values removed.
        """
        for e in exclude:
            try:
                es = e.split('.')
                data = self.remove_excludes(data, es)
<<<<<<< HEAD
            except (KeyError, TypeError) as err:
=======
            except (AttributeError, KeyError, TypeError) as err:
>>>>>>> 437a895f
                self.log.data(
                    'validate',
                    'Invalid Config',
                    f'Invalid validation configuration: ({err})',
                    'error',
                )
        return data

    def operator_keyvalue_eq(self, app_data, test_data, **kwargs):
        """Compare app data equals tests data.

        Args:
            app_data (dict|str|list): The data created by the App.
            test_data (dict|str|list): The data provided in the test case.

        Returns:
            bool: The results of the operator.
        """
        # remove exclude_key field. usually dynamic data like date fields.
        if kwargs.get('exclude_keys') is not None:
            app_data = [
                kv for kv in app_data if kv.get('key') not in kwargs.get('exclude_keys', [])
            ]
            test_data = [
                kv for kv in test_data if kv.get('key') not in kwargs.get('exclude_keys', [])
            ]
            del kwargs['exclude_keys']

        return self.operator_deep_diff(app_data, test_data, **kwargs)

    def operator_le(self, app_data, test_data):
        """Compare app data is less than or equal to tests data.

        Args:
            app_data (dict, list, str): The data created by the App.
            test_data (dict, list, str): The data provided in the test case.

        Returns:
            bool, str: The results of the operator and any error message
        """
        if app_data is None:
            return False, 'Invalid app_data: {app_data}'
        if test_data is None:
            return False, 'Invalid test_data: {test_data}'

        app_data = self._string_to_int_float(app_data)
        test_data = self._string_to_int_float(test_data)
        results = operator.le(app_data, test_data)
        details = ''
        if not results:
            details = f'{app_data} {type(app_data)} !(<=) {test_data} {type(test_data)}'
        return results, details

    def operator_length_eq(self, app_data, test_data):
        """Check length of app_data.

        If data passed in is 2 lists, validates length lists are the same.
        If data passed in is 2 strings, validates length strings are the same.
        If data passed in is 1 list and 1 int, validates length array and int value are the same.
        If data passed in is 1 str and 1 int, validates length str and int value are the same.
        """
        if app_data is None:
            return False, 'Invalid app_data: {app_data}'
        if test_data is None:
            return False, 'Invalid test_data: {test_data}'

        if isinstance(test_data, (list, str)):
            results = operator.eq(len(app_data), len(test_data))
        else:
            results = operator.eq(len(app_data), test_data)
        # TODO: fix response as self.details should be correct for this use case.
        return results, self.details(app_data, test_data, 'length_eq')

    def operator_lt(self, app_data, test_data):
        """Compare app data is less than tests data.

        Args:
            app_data (dict, list, str): The data created by the App.
            test_data (dict, list, str): The data provided in the test case.

        Returns:
            bool, str: The results of the operator and any error message
        """
        if app_data is None:
            return False, 'Invalid app_data: {app_data}'
        if test_data is None:
            return False, 'Invalid test_data: {test_data}'

        app_data = self._string_to_int_float(app_data)
        test_data = self._string_to_int_float(test_data)
        results = operator.lt(app_data, test_data)
        details = ''
        if not results:
            details = f'{app_data} {type(app_data)} !(<) {test_data} {type(test_data)}'
        return results, details

    def operator_ne(self, app_data, test_data):
        """Compare app data is not equal to tests data.

        Args:
            app_data (dict, list, str): The data created by the App.
            test_data (dict, list, str): The data provided in the test case.

        Returns:
            bool, str: The results of the operator and any error message
        """
        results = operator.ne(app_data, test_data)
        return results, self.details(app_data, test_data, 'eq')

    @staticmethod
    def operator_regex_match(app_data, test_data):
        """Compare app data matches test regex data.

        Args:
            app_data (str, list): The data created by the App.
            test_data (str): The data provided in the test case.

        Returns:
            bool: The results of the operator.
        """
        if app_data is None:
            return False, 'Invalid app_data: {app_data}'
        if test_data is None:
            return False, 'Invalid test_data: {test_data}'

        if isinstance(app_data, dict):
            return False, 'Invalid app_data, dict type is not supported.'

        if not isinstance(app_data, list):
            app_data = [app_data]
        bad_data = []
        passed = True
        for data in app_data:
            if re.match(test_data, data) is None:
                bad_data.append(data)
                passed = False

        bad_data = ','.join(bad_data)  # convert bad_data to string for assertion error
        if bad_data:
            bad_data = f'Failed inputs: {bad_data}'
        return passed, bad_data

    @staticmethod
    def operator_skip(app_data, test_data):  # pylint: disable=unused-argument
        """Skip validation and always return True.

        Args:
            app_data (str, list): The data created by the App.
            test_data (str): The data provided in the test case.

        Returns:
            bool: The results of the operator.
        """
        return True, 'skipped'

    @property
    def redis(self):
        """Get the current instance of Redis for validating data"""
        if not self._redis:
            self._redis = Redis(self)
        return self._redis

    def remove_excludes(self, dict_1, paths):
        """Remove a list of paths from a given dict

        ex:
            dict_1: {
                'result': {
                    'sys_id': 123,
                    'owner': {
                        'id': 5,
                        'name': 'System'
                    },
                    'name': results
                },
                'status': 'Uploaded
            paths: ['result', 'owner', 'id']

            returns: {
                'result': {
                    sys_id': 123,
                        'owner': {
                            'name': 'System'
                        },
                    'name': results
                },
                'status': 'Uploaded
            }
        """
        if not isinstance(dict_1, dict):
            raise RuntimeError(f'Provided value ({dict_1}) must be a dict.')

        path_0 = paths[0]
        if len(paths) == 1:
            dict_1.pop(path_0, None)
            return dict_1
        self.remove_excludes(dict_1.get(path_0, {}), paths[1:])
        return dict_1

    @property
    def threatconnect(self):
        """Get the current instance of ThreatConnect for validating data"""
        if not self._threatconnect:
            self._threatconnect = ThreatConnect(self)
        return self._threatconnect

    def validate_log_output(self, passed, app_data, test_data, details, op):
        """Format the validation log output to be easier to read.

        Args:
            passed (bool): The results of the validation test.
            app_data (str): The data store in Redis.
            test_data (str): The user provided data.
            op (str): The comparison operator.

        Raises:
            RuntimeError: Raise error on validation failure if halt_on_fail is True.
        """
        truncate = self.truncate
        if app_data is not None and passed:
            if isinstance(app_data, (str)) and len(app_data) > truncate:
                app_data = app_data[:truncate]
            elif isinstance(app_data, (list)):
                db_data_truncated = []
                for d in app_data:
                    if d is not None and isinstance(d, str) and len(d) > truncate:
                        db_data_truncated.append(f'{d[:self.truncate]} ...')
                    else:
                        db_data_truncated.append(d)
                app_data = db_data_truncated

        if test_data is not None and passed:
            if isinstance(test_data, (str)) and len(test_data) > truncate:
                test_data = test_data[: self.truncate]
            elif isinstance(test_data, (list)):
                user_data_truncated = []
                for u in test_data:
                    if isinstance(app_data, (str)) and len(u) > truncate:
                        user_data_truncated.append(f'{u[:self.truncate]} ...')
                    else:
                        user_data_truncated.append(u)
                test_data = user_data_truncated

        self.log.data('validate', 'App Data', f'({app_data}), Type: [{type(app_data)}]')
        self.log.data('validate', 'Operator', op)
        self.log.data('validate', 'Test Data', f'({test_data}), Type: [{type(test_data)}]')

        if passed:
            self.log.data('validate', 'Result', 'Passed')
        else:
            self.log.data('validate', 'Result', 'Failed', 'error')
            self.log.data('validate', 'Details', details, 'error')


class Redis:
    """Validates Redis data"""

    def __init__(self, provider):
        """Initialize class properties."""
        self.provider = provider

        # Properties
        self.log = self.provider.log
        self.redis_client = provider.tcex.redis_client

    def not_null(self, variable):
        """Validate that a variable is not empty/null"""
        # Could do something like self.ne(variable, None), but want to be pretty specific on
        # the errors on this one
        variable_data = self.provider.tcex.playbook.read(variable)
        self.log.data('validate', 'Variable', variable)
        self.log.data('validate', 'DB Data', variable_data)
        if not variable:
            self.log.data(
                'validate', 'None Error', f'Redis variable not provided', 'error',
            )
            return False

        if not variable_data:
            self.log.data(
                'validate', 'None Found', f'Redis variable {variable} was not found', 'error',
            )
            return False

        return True

    def type(self, variable):
        """Validate the type of a redis variable"""
        variable_data = self.provider.tcex.playbook.read(variable)
        self.log.data('validate', 'Variable', variable)
        self.log.data('validate', 'DB Data', variable_data)
        redis_type = self.provider.tcex.playbook.variable_type(variable)
        if redis_type.endswith('Array'):
            redis_type = list
        elif redis_type.startswith('String'):
            redis_type = str
        elif redis_type.startswith('KeyValuePair'):
            redis_type = dict
        else:
            redis_type = str

        if not variable_data:
            self.log.data(
                'validate', 'None Found', f'Redis variable {variable} was not found', 'error',
            )
            return False
        if not isinstance(variable_data, redis_type):
            self.log.data(
                'validate',
                'Type Mismatch',
                f'Redis Type: {redis_type}  and Variable: {variable} do not match',
                'error',
            )
            return False

        return True

    def data(self, variable, test_data, op=None, **kwargs):
        """Validate Redis data <operator> test_data.

        Args:
            variable (str): The variable to read from REDIS.
            data (dict or list or str): The validation data
            op (str, optional): The comparison operator expression. Defaults to "eq".

        Returns:
            [type]: [description]
        """
        # remove comment field from kwargs if it exists
        try:
            del kwargs['comment']
        except KeyError:
            pass

        # log skipped validations here so that variable can be logged
        if op == 'skip':
            self.log.data('validate', 'skipped validation', variable, 'warning')

        op = op or 'eq'
        if not variable:
            self.log.data(
                'validate', 'None Error', f'Redis variable not provided', 'error',
            )
            return False

        if not self.provider.get_operator(op):
            self.log.error(f'Invalid operator provided ({op})')
            self.log.data(
                'validate', 'Invalid Operator', f'Provided operator of {op} is invalid', 'error'
            )
            return False

        if variable.endswith('Binary'):
            app_data = self.provider.tcex.playbook.read_binary(variable, False, False)
        elif variable.endswith('BinaryArray'):
            app_data = self.provider.tcex.playbook.read_binary_array(variable, False, False)
        else:
            app_data = self.provider.tcex.playbook.read(variable)

        # logging header
        self.log.title(variable, '-')

        # run operator
        passed, details = self.provider.get_operator(op)(app_data, test_data, **kwargs)

        # log validation data in a readable format
        self.provider.validate_log_output(passed, app_data, test_data, details.strip(), op)

<<<<<<< HEAD
        # check for bad string values
        suspect_values = ['null', 'None']
=======
        # TODO: move this to a value_rule_validator method so that
        # more check like this can be performed

        # check for bad string values
        suspect_values = ['False', 'null', 'None', 'True']
>>>>>>> 437a895f
        if app_data in suspect_values:
            self.log.data(
                'validate',
                'Suspect Value',
                f'App data matched a suspect value ({suspect_values}).',
                'warning',
            )

<<<<<<< HEAD
=======
        # ADI-1118 - log warning if string value is wrapped in quotes
        if isinstance(app_data, (str)) and app_data.startswith('"') and app_data.endswith('"'):
            self.log.data(
                'validate', 'Suspect Value', f'App data is wrapped in double quotes.', 'warning',
            )

>>>>>>> 437a895f
        # build assert error
        assert_error = (
            f'\n Variable      : {variable}\n'
            f' App Data      : {app_data}\n'
            f' Operator      : {op}\n'
            f' Expected Data : {test_data}\n'
        )
        if details:
            assert_error += f' Details       : {details}\n'
        return passed, assert_error

    def eq(self, variable, data):
        """Validate test data equality"""
        return self.data(variable, data)

    def dd(self, variable, data, **kwargs):
        """Validate test data equality"""
        return self.data(variable, data, op='dd', **kwargs)

    def ge(self, variable, data):
        """Validate test data equality"""
        return self.data(variable, data, op='ge')

    def gt(self, variable, data):
        """Validate test data equality"""
        return self.data(variable, data, op='gt')

    def jeq(self, variable, data, **kwargs):
        """Validate JSON data equality"""
        return self.data(variable, data, op='jeq', **kwargs)

    def json_eq(self, variable, data, **kwargs):
        """Validate JSON data equality"""
        return self.data(variable, data, op='jeq', **kwargs)

    def kveq(self, variable, data, **kwargs):
        """Validate JSON data equality"""
        return self.data(variable, data, op='kveq', **kwargs)

    def keyvalue_eq(self, variable, data, **kwargs):
        """Validate KeyValue JSON data equality"""
        return self.data(variable, data, op='kveq', **kwargs)

    def lt(self, variable, data):
        """Validate test data less than"""
        return self.data(variable, data, op='lt')

    def le(self, variable, data):
        """Validate test data less than or equal"""
        return self.data(variable, data, op='le')

    def ne(self, variable, data):
        """Validate test data non equality"""
        return self.data(variable, data, op='ne')

    def rex(self, variable, data):
        """Test App data with regex"""
        return self.data(variable, fr'{data}', op='rex')

    def skip(self, variable, data):
        """Test App data with regex"""
        return self.data(variable, data, op='skip')


class ThreatConnect:
    """Validate ThreatConnect data"""

    def __init__(self, provider):
        """Initialize class properties"""
        self.provider = provider
        self.log = self.provider.log

    def batch(self, profile):
        """Validate the batch submission"""

        validation_percent = profile.validation_criteria.get('percent', 100)
        validation_count = profile.validation_criteria.get('count', None)
        batch_submit_totals = self._get_batch_submit_totals(profile.feature, profile.name)

        if validation_count:
            validation_percent = self._convert_to_percent(validation_count, batch_submit_totals)

        batch_errors = []
        dir_path = os.path.join('.', 'log', profile.feature, f'test_profiles-{profile.name}')
        for filename in os.listdir(dir_path):
            with open(os.path.join(dir_path, filename), 'r') as fh:
                if not filename.startswith('errors-') or not filename.endswith('.json'):
                    continue
                batch_errors += json.load(fh)

        for filename in os.listdir(dir_path):
            if not filename.startswith('batch-') or not filename.endswith('.json'):
                continue

            with open(os.path.join(dir_path, filename), 'r') as fh:
                data = json.load(fh)
                validation_data = self._partition_batch_data(data)
                sample_validation_data = []
                for key in validation_data:
                    for sub_partition in validation_data.get(key).values():
                        sample_size = math.ceil(len(sub_partition) * (validation_percent / 100))
                        sample_validation_data.extend(random.sample(sub_partition, sample_size))

                files = []
                for sample_data in sample_validation_data:
                    sample_data_type = sample_data.get('type').lower()
                    if sample_data_type not in ['document', 'report']:
                        files.append(None)
                        continue

                    if sample_data_type == 'document':
                        sample_data_type = 'documents'
                    else:
                        sample_data_type = 'reports'

                    filename = (
                        sample_data_type
                        + '--'
                        + sample_data.get('xid')
                        + '--'
                        + sample_data.get('name', '')
                    )
                    filename = os.path.join(dir_path, filename)
                    if os.path.isfile(filename):
                        files.append(filename)
                    else:
                        files.append(None)
                results = self.tc_entities(sample_validation_data, profile.owner, files=files)
                for result in results:
                    if result.get('valid'):
                        continue
                    name = result.get('name')
                    batch_error = self._batch_error(name, batch_errors)
                    if batch_error:
                        self.log.data(
                            'validate',
                            'Batch Submission',
                            f'Errors validating {name} ({batch_error})h',
                            'error',
                        )
                        continue
                    # TODO: Should use pip install pytest-check is_true method so it wont fail after
                    # one failed assert.
                    assert result.get('valid'), (
                        f'{name} in ThreatConnect did not match what was submitted. '
                        f"Errors:{result.get('errors')}"
                    )
        self._log_batch_submit_details(batch_errors, profile.owner)

    def _log_batch_submit_details(self, batch_errors, owner):
        if not batch_errors:
            return

        counts = {}
        error_regex = r'\((.*?)\)'
        for error in batch_errors:
            reason = error.get('errorReason', '')
            m = re.search(error_regex, reason)
            if not m:
                continue
            if not m.group(1) in counts:
                counts[m.group(1)] = 0
            counts[m.group(1)] += 1
        log_message = ''
        for code, count in counts.items():
            log_message += (
                self.provider.tcex.batch(owner).error_codes.get(code) + ': ' + str(count) + '\n'
            )

        self.log.data('validate', 'Batch Submission', log_message, 'error')

    @staticmethod
    def _batch_error(key, batch_errors):
        for error in batch_errors:
            reason = error.get('errorReason', '')
            if key in reason:
                return reason
        return None

    def dir(self, directory, owner):
        """Validate the content of a given dir"""
        results = []
        for test_file in os.listdir(directory):
            if not (test_file.endswith('.json') and test_file.startswith('validate_')):
                continue
            results.append(self.file(f'{directory}/{test_file}', owner))
        return results

    def file(self, file, owner):
        """Validate the content of a given file"""
        entities = self._convert_to_entities(file)
        return self.tc_entities(entities, owner)

    def tc_entities(self, tc_entities, owner, files=None):
        """Validate a array of tc_entities"""
        results = []
        if files:
            if not len(tc_entities) == len(files):
                return [
                    {
                        'valid': False,
                        'errors': [
                            'LengthError: Length of files provided does not '
                            'match length of entities provided.'
                        ],
                    }
                ]

        for index, entity in enumerate(tc_entities):
            name = entity.get('name', entity.get('summary'))
            if files:
                valid, errors = self.tc_entity(entity, owner, files[index])
            else:
                valid, errors = self.tc_entity(entity, owner)
            results.append({'name': name, 'valid': valid, 'errors': errors})
        return results

    def tc_entity(self, tc_entity, owner, file=None):
        """Validate the ti_response entity"""
        parameters = {'includes': ['additional', 'attributes', 'labels', 'tags']}
        ti_entity = self._convert_to_ti_entity(tc_entity, owner)
        ti_response = ti_entity.single(params=parameters)
        entity_name = tc_entity.get('name')
        errors = []
        if not self.success(ti_response):
            error = (
                f"NotFoundError: Provided {tc_entity.get('type')}: "
                f"{tc_entity.get('summary', entity_name)} could not "
                f'be fetched from ThreatConnect'
            )
            return False, [error]

        ti_response_entity = None
        ti_response = ti_response.json().get('data', {}).get(ti_entity.api_entity, {})
        for entity in self.provider.tcex.ti.entities(ti_response, tc_entity.get('type', None)):
            ti_response_entity = entity
            # pylint: disable=unused-variable
            valid_attributes, attributes_errors = self._response_attributes(ti_response, tc_entity)
            # pylint: disable=unused-variable
            valid_tags, tag_errors = self._response_tags(ti_response, tc_entity)
            # pylint: disable=unused-variable
            valid_labels, label_errors = self._response_labels(ti_response, tc_entity)
            # pylint: disable=unused-variable
            valid_file, file_errors = self._file(ti_entity, file)

            errors = attributes_errors + tag_errors + label_errors + file_errors

        if ti_entity.type == 'Indicator':
            provided_rating = tc_entity.get('rating', None)
            expected_rating = ti_response.get('rating', None)
            if not provided_rating == expected_rating:
                errors += (
                    f'RatingError: Provided rating {provided_rating} '
                    f'does not match actual rating {expected_rating}'
                )

            provided_confidence = tc_entity.get('confidence', None)
            expected_confidence = ti_response.get('confidence', None)
            if not provided_confidence == expected_confidence:
                errors += (
                    f'ConfidenceError: Provided confidence {provided_confidence} '
                    f'does not match actual confidence {expected_confidence}'
                )

            provided_summary = unquote(
                ':'.join([x for x in ti_entity.unique_id.split(':') if x.strip()])
            )
            expected_summary = unquote(ti_response_entity.get('value', ''))
            if provided_summary != expected_summary:
                errors += (
                    f'SummaryError: Provided summary {provided_summary} '
                    f'does not match actual summary {expected_summary}'
                )
        elif ti_entity.type == 'Group':
            provided_summary = tc_entity.get('name', None)
            expected_summary = ti_response_entity.get('value', None)
            if not provided_summary == expected_summary:
                errors += (
                    f'SummaryError: Provided summary {provided_summary} '
                    f'does not match actual summary {expected_summary}'
                )

        return not bool(errors), errors

    def flatten(self, lis):
        """Idk why python doesn't have this built in but helper function to flatten a list"""
        new_lis = []
        for item in lis:
            if isinstance(item, list):
                new_lis.extend(self.flatten(item))
            else:
                new_lis.append(item)
        return new_lis

    @staticmethod
    def compare_dicts(expected, actual, error_type=''):
        """Compare two dicts and returns a list of errors if they don't match"""
        errors = []
        for item in expected:
            if item in actual:
                if str(expected.get(item)) != actual.get(item):
                    errors.append(
                        f'{error_type}{item} : {expected.get(item)} '
                        f'did not match {item} : {actual.get(item)}'
                    )
                actual.pop(item)
            else:
                errors.append(
                    f'{error_type}{item} : {expected.get(item)} was '
                    f'in expected results but not in actual results.'
                )
        for item in list(actual.items()):
            errors.append(
                f'{error_type}{item} : {actual.get(item)} was in '
                f'actual results but not in expected results.'
            )

        return bool(errors), errors

    @staticmethod
    def compare_lists(expected, actual, error_type=''):
        """Compare two lists and returns a list of errors if they don't match"""
        errors = []
        for item in expected:
            if item in actual:
                actual.remove(item)
            else:
                errors.append(
                    f'{error_type}{item} was in expected results but not in actual results.'
                )
        for item in actual:
            errors.append(f'{error_type}{item} was in actual results but not in expected results.')

        return bool(errors), errors

    @staticmethod
    def _convert_to_entities(file):
        """Convert file to tc_entity array"""
        with open(file, 'r') as read_file:
            data = json.load(read_file)
        return data

    def _custom_indicators(self):
        indicator_details = self.provider.tcex.indicator_types_data
        custom_indicators = []
        for indicator in indicator_details.values():
            if indicator.get('custom', False):
                custom_indicators.append(indicator.get('name'))

        return custom_indicators

    def _convert_to_ti_entity(self, tc_entity, owner):
        """Convert a tc_entity to a ti_entity"""
        ti_entity = None

        if tc_entity.get('type') in self.provider.tcex.group_types:
            # We can't search by xid sadly so have to search by name and validate xid to
            # get the id of the group.
            filters = self.provider.tcex.ti.filters()
            filters.add_filter('name', '=', tc_entity.get('name'))
            generic_group_entity = self.provider.tcex.ti.group(
                group_type=tc_entity.get('type'), owner=owner
            )
            parameters = {'includes': ['additional']}
            for entity in generic_group_entity.many(filters=filters, params=parameters):
                if entity.get('xid') == tc_entity.get('xid'):
                    ti_entity = self.provider.tcex.ti.group(
                        group_type=tc_entity.get('type'),
                        owner=owner,
                        name=entity.get('name'),
                        unique_id=entity.get('id'),
                    )
        elif tc_entity.get('type') in self.provider.tcex.indicator_types:
            tc_entity['summary'] = tc_entity.get('summary')
            if tc_entity.get('type').lower() == 'file':
                tc_entity['summary'] = tc_entity.get('summary').upper()
            ti_entity = self.provider.tcex.ti.indicator(
                indicator_type=tc_entity.get('type'),
                owner=owner,
                unique_id=tc_entity.get('summary'),
            )
        elif tc_entity.get('type') == 'Victim':
            # TODO: Will need to do something similar to what was done to get the groups entity.
            pass

        return ti_entity

    def _get_batch_submit_totals(self, feature, name):
        """Break the batch submitions up into separate partitions.

        Each partition containing its total.
        """
        counts = {}
        dir_path = os.path.join('.', 'log', feature, f'test_profiles-{name}')
        for filename in os.listdir(dir_path):
            if not filename.startswith('batch-') or not filename.endswith('.json'):
                continue
            with open(os.path.join(dir_path, filename), 'r') as fh:
                data = json.load(fh)
                partitioned_data = self._partition_batch_data(data)
                for key in partitioned_data:
                    if key not in counts:
                        counts[key] = {}
                    for sub_key in partitioned_data.get(key):
                        if sub_key not in counts:
                            counts[key][sub_key] = 0
                        counts[key][sub_key] += len(partitioned_data[key][sub_key])
        return counts

    @staticmethod
    def _convert_to_percent(validation_count, batch_submit_totals):
        """Given a count, calculate what percentage of the batch submits that is"""
        total = 0
        for key in batch_submit_totals.keys():
            for count in batch_submit_totals.get(key).values():
                total += count
        if validation_count > total:
            return 100
        return round((validation_count / total) * 100, 2)

    @staticmethod
    def _partition_batch_data(data):
        """Partitions the batch submittions into batch_submit[type][subtype] partitions"""
        partitioned_data = {}
        for key in data.keys():
            partitioned_sub_data = {}
            for sub_data in data.get(key):
                if not sub_data.get('type') in partitioned_sub_data.keys():
                    partitioned_sub_data[sub_data.get('type')] = [sub_data]
                else:
                    partitioned_sub_data[sub_data.get('type')].append(sub_data)
            partitioned_data[key] = partitioned_sub_data
        return partitioned_data

    def _response_attributes(self, ti_response, tc_entity):
        """Validate the ti_response attributes"""
        if not ti_response or not tc_entity:
            return True

        expected = {}
        actual = {}
        for attribute in tc_entity.get('attribute', []):
            expected[attribute.get('type')] = attribute.get('value')
        for attribute in ti_response.get('attribute', []):
            actual[attribute.get('type')] = attribute.get('value')
        return self.compare_dicts(expected, actual, error_type='AttributeError: ')

    def _response_tags(self, ti_response, tc_entity):
        """Validate the ti_response tags"""
        if not ti_response or not tc_entity:
            return True

        expected = []
        actual = []
        for tag in tc_entity.get('tag', []):
            expected.append(tag.get('name'))
        for tag in ti_response.get('tag', []):
            actual.append(tag.get('name'))

        return self.compare_lists(expected, actual, error_type='TagError: ')

    def _response_labels(self, ti_response, tc_entity):
        """Validate the ti_response labels"""
        if not ti_response or not tc_entity:
            return True

        expected = []
        actual = []
        for tag in tc_entity.get('securityLabel', []):
            expected.append(tag)
        for tag in ti_response.get('securityLabel', []):
            actual.append(tag.get('name'))

        return self.compare_lists(expected, actual, error_type='SecurityLabelError: ')

    @staticmethod
    def _file(ti_entity, file):
        """Handle file data"""
        if not file:
            return True, []

        errors = []
        if ti_entity.api_sub_type == 'Document' or ti_entity.api_sub_type == 'Report':
            actual_hash = ti_entity.get_file_hash()
            actual_hash = actual_hash.hexdigest()
            provided_hash = hashlib.sha256()
            with open(file, 'rb') as f:
                for byte_block in iter(lambda: f.read(4096), b''):
                    provided_hash.update(byte_block)
            provided_hash = provided_hash.hexdigest()
            if not provided_hash == actual_hash:
                errors.append(
                    f'sha256 {provided_hash} of provided file did not '
                    f'match sha256 of actual file {actual_hash}'
                )
        return bool(errors), errors

    @staticmethod
    def success(r):
        """[summary]

        Args:
            r ([type]): [description]

        Returns:
            [type]: [description]
        """
        status = True
        if r.ok:
            try:
                if r.json().get('status') != 'Success':
                    status = False
            except Exception:
                status = False
        else:
            status = False
        return status<|MERGE_RESOLUTION|>--- conflicted
+++ resolved
@@ -78,13 +78,10 @@
         # logging header
         title = kwargs.pop('title', app_data)
         self.log.title(title, '=')
-<<<<<<< HEAD
-=======
 
         # allow dev to provide formatted data for logging
         log_app_data = kwargs.pop('log_app_data', app_data)
         log_test_data = kwargs.pop('log_test_data', test_data)
->>>>>>> 437a895f
 
         # run operator
         passed, details = self.get_operator(op)(app_data, test_data, **kwargs)
@@ -186,14 +183,9 @@
                 passed = False
         return passed, ','.join(bad_data)
 
-<<<<<<< HEAD
-    def operator_deep_diff(
-        self, app_data, test_data, **kwargs
-=======
     @staticmethod
     def operator_deep_diff(
         app_data, test_data, **kwargs
->>>>>>> 437a895f
     ):  # pylint: disable=too-many-return-statements
         """Compare app data equals tests data.
 
@@ -209,52 +201,9 @@
         except ImportError:
             return False, 'Could not import DeepDiff module (try "pip install deepdiff").'
 
-<<<<<<< HEAD
-        # pull out exclude_paths from kwargs
-        exclude_paths = kwargs.pop('exclude_paths', [])
-
-        if isinstance(app_data, str):
-            try:
-                app_data = json.loads(app_data)
-            except ValueError:
-                return False, f'Invalid JSON data provide ({app_data}).'
-        else:
-            # Convert OrderedDicts and [OrderedDicts] to dicts and [dicts]
-            app_data = json.loads(json.dumps(app_data))
-
-        if isinstance(test_data, str):
-            try:
-                test_data = json.loads(test_data)
-            except ValueError:
-                return False, f'Invalid JSON data provide ({test_data}).'
-        else:
-            # Convert OrderedDicts and [OrderedDicts] to dicts and [dicts]
-            test_data = json.loads(json.dumps(test_data))
-
-        try:
-            if isinstance(app_data, list) and isinstance(test_data, list):
-                for index, data in enumerate(app_data):
-                    for path in exclude_paths:
-                        paths = path.split('.')
-                        data = self.remove_excludes(data, paths)
-                    app_data[index] = data
-                for index, data in enumerate(test_data):
-                    for path in exclude_paths:
-                        paths = path.split('.')
-                        data = self.remove_excludes(data, paths)
-                    test_data[index] = data
-            else:
-                for path in exclude_paths:
-                    paths = path.split('.')
-                    app_data = self.remove_excludes(app_data, paths)
-                    test_data = self.remove_excludes(test_data, paths)
-        except AttributeError as e:
-            return False, f'Deep diff remove excludes failed with ({e}).'
-=======
         if (test_data is None or app_data is None) and app_data != test_data:
             # handle "null" -> None match
             return False, f'App Data {app_data} does not match Test Data {test_data}'
->>>>>>> 437a895f
 
         # run operator
         try:
@@ -417,8 +366,6 @@
                 app_data = json.loads(app_data)
             except ValueError:
                 return False, f'Invalid JSON data provide ({app_data}).'
-<<<<<<< HEAD
-=======
         elif isinstance(app_data, (list)):
             # ADI-1076/ADI-1149
             try:
@@ -430,15 +377,12 @@
                 app_data = app_data_updated
             except ValueError:
                 return False, f'Invalid JSON data provide ({app_data}).'
->>>>>>> 437a895f
 
         if isinstance(test_data, (str)):
             try:
                 test_data = json.loads(test_data)
             except ValueError:
                 return False, f'Invalid JSON data provide ({test_data}).'
-<<<<<<< HEAD
-=======
         elif isinstance(test_data, (list)):
             # ADI-1076/ADI-1149
             try:
@@ -450,7 +394,6 @@
                 test_data = test_data_updated
             except ValueError:
                 return False, f'Invalid JSON data provide ({test_data}).'
->>>>>>> 437a895f
 
         exclude = kwargs.pop('exclude', [])
         if isinstance(app_data, list) and isinstance(test_data, list):
@@ -476,11 +419,7 @@
             try:
                 es = e.split('.')
                 data = self.remove_excludes(data, es)
-<<<<<<< HEAD
-            except (KeyError, TypeError) as err:
-=======
             except (AttributeError, KeyError, TypeError) as err:
->>>>>>> 437a895f
                 self.log.data(
                     'validate',
                     'Invalid Config',
@@ -849,16 +788,11 @@
         # log validation data in a readable format
         self.provider.validate_log_output(passed, app_data, test_data, details.strip(), op)
 
-<<<<<<< HEAD
-        # check for bad string values
-        suspect_values = ['null', 'None']
-=======
         # TODO: move this to a value_rule_validator method so that
         # more check like this can be performed
 
         # check for bad string values
         suspect_values = ['False', 'null', 'None', 'True']
->>>>>>> 437a895f
         if app_data in suspect_values:
             self.log.data(
                 'validate',
@@ -867,15 +801,12 @@
                 'warning',
             )
 
-<<<<<<< HEAD
-=======
         # ADI-1118 - log warning if string value is wrapped in quotes
         if isinstance(app_data, (str)) and app_data.startswith('"') and app_data.endswith('"'):
             self.log.data(
                 'validate', 'Suspect Value', f'App data is wrapped in double quotes.', 'warning',
             )
 
->>>>>>> 437a895f
         # build assert error
         assert_error = (
             f'\n Variable      : {variable}\n'
