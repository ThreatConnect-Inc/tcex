# -*- coding: utf-8 -*-
"""Validate Data Testing Module"""
import datetime
import difflib
import hashlib
import json
import math
import numbers
import operator
import os
import random
import re
from urllib.parse import unquote

from ..utils import Utils


class Validator:
    """Validator"""

    def __init__(self, tcex, log):
        """Initialize class properties."""
        self.log = log
        self.tcex = tcex
        # TODO: validate this
        self.tcex.logger.update_handler_level('error')

        # properties
        self._redis = None
        self._threatconnect = None
        self.max_diff = 10
        self.truncate = 500
        self.utils = Utils()

    @staticmethod
    def _string_to_int_float(x):
        """Take string input and return float or int."""
        if isinstance(x, bytes):
            x = x.decode('utf-8')

        try:
            f = float(x)
            i = int(f)
        except TypeError:
            return x  # return original value
        except ValueError:
            return x  # return original value
        else:
            if f != i:
                return f  # return float
            return i  # return int

    def compare(self, app_data, test_data, op=None, **kwargs):
        """Compare app_data to test data.

        Args:
            app_data (dict, list, str): The data from the App.
            test_data (dict, list, str): The validation data from the test case.
            op (str, optional): The comparison operator expression. Defaults to "eq".

        Returns:
            [type]: [description]
        """
        # remove comment field from kwargs if it exists
        try:
            del kwargs['comment']
        except KeyError:
            pass

        op = op or 'eq'
        if not self.get_operator(op):
            self.log.data(
                'validate', 'Invalid Operator', f'Provided operator of {op} is invalid', 'error'
            )
            return False

        # logging header
        title = kwargs.pop('title', app_data)
        self.log.title(title, '=')

        # allow dev to provide formatted data for logging
        log_app_data = kwargs.pop('log_app_data', app_data)
        log_test_data = kwargs.pop('log_test_data', test_data)

        # run operator
        passed, details = self.get_operator(op)(app_data, test_data, **kwargs)

        # log validation data in a readable format
        self.validate_log_output(passed, log_app_data, log_test_data, details.strip(), op)

        # build assert error
        assert_error = (
            f'\n App Data     : {app_data}\n Operator     : {op}\n '
            f'Expected Data: {test_data}\n Details      : {details}\n'
        )
        return passed, assert_error

    def details(self, app_data, test_data, op):
        """Return details about the validation."""
        details = ''
        if app_data is not None and test_data is not None and op in ['eq', 'ne']:
            try:
                diff_count = 0
                for i, diff in enumerate(difflib.ndiff(app_data, test_data)):
                    if diff[0] == ' ':  # no difference
                        continue

                    if diff[0] == '-':
                        details += f'\n    * Missing data at index {i}'
                    elif diff[0] == '+':
                        details += f'\n    * Extra data at index {i}'
                    if diff_count > self.max_diff:
                        details += '\n    * Max number of differences reached.'
                        # don't spam the logs if string are vastly different
                        self.log.data(
                            'validate', 'Maximum Reached', 'Max number of differences reached.'
                        )
                        break
                    diff_count += 1
            except TypeError:
                pass
            except KeyError:
                pass
        return details

    def get_operator(self, op):
        """Get the corresponding operator"""
        operators = {
            'date_format': self.operator_date_format,
            'df': self.operator_date_format,
            'dd': self.operator_deep_diff,
            'is_url': self.operator_is_url,
            'is_date': self.operator_is_date,
            'is_number': self.operator_is_number,
            'length_eq': self.operator_length_eq,
            'leq': self.operator_length_eq,
            'eq': self.operator_eq,
            '=': self.operator_eq,
            'le': self.operator_le,
            '<=': self.operator_le,
            'lt': self.operator_lt,
            '<': self.operator_lt,
            'ge': self.operator_ge,
            '>=': self.operator_ge,
            'gt': self.operator_gt,
            '>': self.operator_gt,
            'jeq': self.operator_json_eq,
            'json_eq': self.operator_json_eq,
            'kveq': self.operator_keyvalue_eq,
            'keyvalue_eq': self.operator_keyvalue_eq,
            'ne': self.operator_ne,
            '!=': self.operator_ne,
            'rex': self.operator_regex_match,
        }
        return operators.get(op, None)

    @staticmethod
    def operator_date_format(app_data, test_data):
        """Check if date or dates match the provide format.

        Args:
            app_data: (list,str): One or more date strings.
            test_data: (str): A strptime string for comparision.
        """
        if not isinstance(app_data, list):
            app_data = [app_data]
        bad_data = []
        passed = True
        for data in app_data:
            try:
                datetime.datetime.strptime(data, test_data)
            except ValueError:
                bad_data.append(data)
                passed = False
        return passed, ','.join(bad_data)

    def operator_deep_diff(
        self, app_data, test_data, **kwargs
    ):  # pylint: disable=too-many-return-statements
        """Compare app data equals tests data.

        Args:
            app_data (dict|str|list): The data created by the App.
            test_data (dict|str|list): The data provided in the test case.

        Returns:
            bool: The results of the operator.
        """
        try:
            from deepdiff import DeepDiff
        except ImportError:
            return False, 'Could not import DeepDiff module (try "pip install deepdiff").'

        # pull out exclude_paths from kwargs
        exclude_paths = kwargs.pop('exclude_paths', [])

        if isinstance(app_data, str):
            try:
                app_data = json.loads(app_data)
            except ValueError:
                return False, f'Invalid JSON data provide ({app_data}).'
        else:
            # Convert OrderedDicts and [OrderedDicts] to dicts and [dicts]
            app_data = json.loads(json.dumps(app_data))

        if isinstance(test_data, str):
            try:
                test_data = json.loads(test_data)
            except ValueError:
                return False, f'Invalid JSON data provide ({test_data}).'
        else:
            # Convert OrderedDicts and [OrderedDicts] to dicts and [dicts]
            test_data = json.loads(json.dumps(test_data))

        try:
            if isinstance(app_data, list) and isinstance(test_data, list):
                for index, data in enumerate(app_data):
                    for path in exclude_paths:
                        paths = path.split('.')
                        data = self.remove_excludes(data, paths)
                    app_data[index] = data
                for index, data in enumerate(test_data):
                    for path in exclude_paths:
                        paths = path.split('.')
                        data = self.remove_excludes(data, paths)
                    test_data[index] = data
            else:
                for path in exclude_paths:
                    paths = path.split('.')
                    app_data = self.remove_excludes(app_data, paths)
                    test_data = self.remove_excludes(test_data, paths)
        except AttributeError as e:
            return False, f'Deep diff remove excludes failed with ({e}).'

        # run operator
        try:
            ddiff = DeepDiff(app_data, test_data, **kwargs)
        except KeyError:
            return False, 'Encountered KeyError when running deepdiff'
        except NameError:
            return False, 'Encountered NameError when running deepdiff'

        if ddiff:
            return False, str(ddiff)
        return True, ''

    def operator_eq(self, app_data, test_data):
        """Compare app data is equal to tests data.

        Args:
            app_data (dict, list, str): The data created by the App.
            test_data (dict, list, str): The data provided in the test case.

        Returns:
            bool, str: The results of the operator and any error message
        """
        results = operator.eq(app_data, test_data)
        return results, self.details(app_data, test_data, 'eq')

    @staticmethod
    def operator_is_url(app_data, test_data):  # pylint: disable=unused-argument
        """Check if the app_data is a known date."""
        if not isinstance(app_data, list):
            app_data = [app_data]
        bad_data = []
        passed = True
        regex = re.compile(
            r'^(?:http|ftp)s?://'  # http:// or https://
            r'(?:(?:[A-Z0-9](?:[A-Z0-9-]{0,61}[A-Z0-9])?\.)+(?:[A-Z]{2,6}\.?|[A-Z0-9-]{2,}\.?)|'
            r'localhost|'  # localhost...
            r'\d{1,3}\.\d{1,3}\.\d{1,3}\.\d{1,3})'  # ...or ip
            r'(?::\d+)?'  # optional port
            r'(?:/?|[/?]\S+)$',
            re.IGNORECASE,
        )
        for data in app_data:
            try:
                matched = re.match(regex, data)
                if not matched:
                    bad_data.append(data)
                    passed = False
            except RuntimeError:
                bad_data.append(data)
                passed = False
        return passed, ','.join(bad_data)

    def operator_ge(self, app_data, test_data):
        """Compare app data is greater than or equal to tests data.

        Args:
            app_data (dict, list, str): The data created by the App.
            test_data (dict, list, str): The data provided in the test case.

        Returns:
            bool, str: The results of the operator and any error message
        """
        app_data = self._string_to_int_float(app_data)
        test_data = self._string_to_int_float(test_data)
        results = operator.ge(app_data, test_data)
        details = ''
        if not results:
            details = f'{app_data} {type(app_data)} !(>=) {test_data} {type(test_data)}'
        return results, details

    def operator_gt(self, app_data, test_data):
        """Compare app data is greater than tests data.

        Args:
            app_data (dict, list, str): The data created by the App.
            test_data (dict, list, str): The data provided in the test case.

        Returns:
            bool, str: The results of the operator and any error message
        """
        app_data = self._string_to_int_float(app_data)
        test_data = self._string_to_int_float(test_data)
        results = operator.gt(app_data, test_data)
        details = ''
        if not results:
            details = f'{app_data} {type(app_data)} !(>) {test_data} {type(test_data)}'
        return results, details

    def operator_is_date(self, app_data, test_data):  # pylint: disable=unused-argument
        """Check if the app_data is a known date."""
        if not isinstance(app_data, list):
            app_data = [app_data]
        bad_data = []
        passed = True
        for data in app_data:
            try:
                self.tcex.utils.datetime.any_to_datetime(data)
            except RuntimeError:
                bad_data.append(data)
                passed = False
        return passed, ','.join(bad_data)

    @staticmethod
    def operator_is_number(app_data, test_data):  # pylint: disable=unused-argument
        """Check if the app_data is a known date."""
        if not isinstance(app_data, list):
            app_data = [app_data]
        bad_data = []
        passed = True
        for data in app_data:
            if isinstance(data, str) and data.isdigit():
                continue
            if isinstance(data, numbers.Number):
                continue
            bad_data.append(data)
            passed = False
        return passed, ','.join(bad_data)

    def operator_json_eq(self, app_data, test_data, **kwargs):
        """Compare app data equals tests data.

        Takes a str, dict, or list value and removed field before passing to deepdiff. Only fields
        at the "root" level can be removed (e.g., "date", not "data.date").

        Args:
            app_data (dict|str|list): The data created by the App.
            test_data (dict|str|list): The data provided in the test case.

        Returns:
            bool: The results of the operator.
        """
<<<<<<< HEAD
        # ADI-1002
        if (test_data is None or app_data is not None) and app_data != test_data:
=======
        if (test_data is None or app_data is None) and app_data != test_data:
>>>>>>> 8fbac3e6
            # handle "null" -> None match
            return False, f'App Data {app_data} does not match Test Data {test_data}'

        if isinstance(app_data, (str)):
            try:
                app_data = json.loads(app_data)
            except ValueError:
                return False, f'Invalid JSON data provide ({app_data}).'
        elif isinstance(app_data, (list)):
            # ADI-1076
            try:
                app_data = [json.loads(json.dumps(d)) for d in app_data]
            except ValueError:
                return False, f'Invalid JSON data provide ({app_data}).'

        if isinstance(test_data, (str)):
            try:
                test_data = json.loads(test_data)
            except ValueError:
                return False, f'Invalid JSON data provide ({test_data}).'
        elif isinstance(test_data, (list)):
            # ADI-1076
            try:
                test_data = [json.loads(json.dumps(d)) for d in test_data]
            except ValueError:
                return False, f'Invalid JSON data provide ({test_data}).'

        exclude = kwargs.pop('exclude', [])
        if isinstance(app_data, list) and isinstance(test_data, list):
            app_data = [self.operator_json_eq_exclude(ad, exclude) for ad in app_data]
            test_data = [self.operator_json_eq_exclude(td, exclude) for td in test_data]
        elif isinstance(app_data, dict) and isinstance(test_data, dict):
            app_data = self.operator_json_eq_exclude(app_data, exclude)
            test_data = self.operator_json_eq_exclude(test_data, exclude)

        return self.operator_deep_diff(app_data, test_data, **kwargs)

    def operator_json_eq_exclude(self, data, exclude):
        """Remove excluded field from dictionary.

        Args:
            app_data (dict|str): The data to be processed.
            exclude (list): The key names to be "excluded" from data.

        Returns:
            dict: The data with excluded values removed.
        """
        for e in exclude:
            try:
                es = e.split('.')
                data = self.remove_excludes(data, es)
            except (AttributeError, KeyError, TypeError) as err:
                self.log.data(
                    'validate',
                    'Invalid Config',
                    f'Invalid validation configuration: ({err})',
                    'error',
                )
        return data

    def operator_keyvalue_eq(self, app_data, test_data, **kwargs):
        """Compare app data equals tests data.

        Args:
            app_data (dict|str|list): The data created by the App.
            test_data (dict|str|list): The data provided in the test case.

        Returns:
            bool: The results of the operator.
        """
        # remove exclude_key field. usually dynamic data like date fields.
        if kwargs.get('exclude_keys') is not None:
            app_data = [
                kv for kv in app_data if kv.get('key') not in kwargs.get('exclude_keys', [])
            ]
            test_data = [
                kv for kv in test_data if kv.get('key') not in kwargs.get('exclude_keys', [])
            ]
            del kwargs['exclude_keys']

        return self.operator_deep_diff(app_data, test_data, **kwargs)

    def operator_le(self, app_data, test_data):
        """Compare app data is less than or equal to tests data.

        Args:
            app_data (dict, list, str): The data created by the App.
            test_data (dict, list, str): The data provided in the test case.

        Returns:
            bool, str: The results of the operator and any error message
        """
        app_data = self._string_to_int_float(app_data)
        test_data = self._string_to_int_float(test_data)
        results = operator.le(app_data, test_data)
        details = ''
        if not results:
            details = f'{app_data} {type(app_data)} !(<=) {test_data} {type(test_data)}'
        return results, details

    def operator_length_eq(self, app_data, test_data):
        """Check length of app_data.

        If data passed in is 2 lists, validates length lists are the same.
        If data passed in is 2 strings, validates length strings are the same.
        If data passed in is 1 list and 1 int, validates length array and int value are the same.
        If data passed in is 1 str and 1 int, validates length str and int value are the same.
        """
        if isinstance(test_data, (list, str)):
            results = operator.eq(len(app_data), len(test_data))
        else:
            results = operator.eq(len(app_data), test_data)
        # TODO: fix response as self.details should be correct for this use case.
        return results, self.details(app_data, test_data, 'length_eq')

    def operator_lt(self, app_data, test_data):
        """Compare app data is less than tests data.

        Args:
            app_data (dict, list, str): The data created by the App.
            test_data (dict, list, str): The data provided in the test case.

        Returns:
            bool, str: The results of the operator and any error message
        """
        app_data = self._string_to_int_float(app_data)
        test_data = self._string_to_int_float(test_data)
        results = operator.lt(app_data, test_data)
        details = ''
        if not results:
            details = f'{app_data} {type(app_data)} !(<) {test_data} {type(test_data)}'
        return results, details

    def operator_ne(self, app_data, test_data):
        """Compare app data is not equal to tests data.

        Args:
            app_data (dict, list, str): The data created by the App.
            test_data (dict, list, str): The data provided in the test case.

        Returns:
            bool, str: The results of the operator and any error message
        """
        results = operator.ne(app_data, test_data)
        return results, self.details(app_data, test_data, 'eq')

    @staticmethod
    def operator_regex_match(app_data, test_data):
        """Compare app data matches test regex data.

        Args:
            app_data (str, list): The data created by the App.
            test_data (str): The data provided in the test case.

        Returns:
            bool: The results of the operator.
        """
        if isinstance(app_data, dict):
            return False, 'Invalid app_data, dict type is not supported.'

        if not isinstance(app_data, list):
            app_data = [app_data]
        bad_data = []
        passed = True
        for data in app_data:
            if re.match(test_data, data) is None:
                bad_data.append(data)
                passed = False
        return passed, ','.join(bad_data)

    @property
    def redis(self):
        """Get the current instance of Redis for validating data"""
        if not self._redis:
            self._redis = Redis(self)
        return self._redis

    def remove_excludes(self, dict_1, paths):
        """Remove a list of paths from a given dict

        ex:
            dict_1: {
                'result': {
                    'sys_id': 123,
                    'owner': {
                        'id': 5,
                        'name': 'System'
                    },
                    'name': results
                },
                'status': 'Uploaded
            paths: ['result', 'owner', 'id']

            returns: {
                'result': {
                    sys_id': 123,
                        'owner': {
                            'name': 'System'
                        },
                    'name': results
                },
                'status': 'Uploaded
            }
        """
        if not isinstance(dict_1, dict):
            raise RuntimeError(f'Provided value ({dict_1}) must be a dict.')

        path_0 = paths[0]
        if len(paths) == 1:
            dict_1.pop(path_0, None)
            return dict_1
        self.remove_excludes(dict_1.get(path_0, {}), paths[1:])
        return dict_1

    @property
    def threatconnect(self):
        """Get the current instance of ThreatConnect for validating data"""
        if not self._threatconnect:
            self._threatconnect = ThreatConnect(self)
        return self._threatconnect

    def validate_log_output(self, passed, app_data, test_data, details, op):
        """Format the validation log output to be easier to read.

        Args:
            passed (bool): The results of the validation test.
            app_data (str): The data store in Redis.
            test_data (str): The user provided data.
            op (str): The comparison operator.

        Raises:
            RuntimeError: Raise error on validation failure if halt_on_fail is True.
        """
        truncate = self.truncate
        if app_data is not None and passed:
            if isinstance(app_data, (str)) and len(app_data) > truncate:
                app_data = app_data[:truncate]
            elif isinstance(app_data, (list)):
                db_data_truncated = []
                for d in app_data:
                    if d is not None and isinstance(d, str) and len(d) > truncate:
                        db_data_truncated.append(f'{d[:self.truncate]} ...')
                    else:
                        db_data_truncated.append(d)
                app_data = db_data_truncated

        if test_data is not None and passed:
            if isinstance(test_data, (str)) and len(test_data) > truncate:
                test_data = test_data[: self.truncate]
            elif isinstance(test_data, (list)):
                user_data_truncated = []
                for u in test_data:
                    if isinstance(app_data, (str)) and len(u) > truncate:
                        user_data_truncated.append(f'{u[:self.truncate]} ...')
                    else:
                        user_data_truncated.append(u)
                test_data = user_data_truncated

        self.log.data('validate', 'App Data', f'({app_data}), Type: [{type(app_data)}]')
        self.log.data('validate', 'Operator', op)
        self.log.data('validate', 'Test Data', f'({test_data}), Type: [{type(test_data)}]')

        if passed:
            self.log.data('validate', 'Result', 'Passed')
        else:
            self.log.data('validate', 'Result', 'Failed', 'error')
            self.log.data('validate', 'Details', details, 'error')


class Redis:
    """Validates Redis data"""

    def __init__(self, provider):
        """Initialize class properties."""
        self.provider = provider

        # Properties
        self.log = self.provider.log
        self.redis_client = provider.tcex.redis_client

    def not_null(self, variable):
        """Validate that a variable is not empty/null"""
        # Could do something like self.ne(variable, None), but want to be pretty specific on
        # the errors on this one
        variable_data = self.provider.tcex.playbook.read(variable)
        self.log.data('validate', 'Variable', variable)
        self.log.data('validate', 'DB Data', variable_data)
        if not variable:
            self.log.data(
                'validate', 'None Error', f'Redis variable not provided', 'error',
            )
            return False

        if not variable_data:
            self.log.data(
                'validate', 'None Found', f'Redis variable {variable} was not found', 'error',
            )
            return False

        return True

    def type(self, variable):
        """Validate the type of a redis variable"""
        variable_data = self.provider.tcex.playbook.read(variable)
        self.log.data('validate', 'Variable', variable)
        self.log.data('validate', 'DB Data', variable_data)
        redis_type = self.provider.tcex.playbook.variable_type(variable)
        if redis_type.endswith('Array'):
            redis_type = list
        elif redis_type.startswith('String'):
            redis_type = str
        elif redis_type.startswith('KeyValuePair'):
            redis_type = dict
        else:
            redis_type = str

        if not variable_data:
            self.log.data(
                'validate', 'None Found', f'Redis variable {variable} was not found', 'error',
            )
            return False
        if not isinstance(variable_data, redis_type):
            self.log.data(
                'validate',
                'Type Mismatch',
                f'Redis Type: {redis_type}  and Variable: {variable} do not match',
                'error',
            )
            return False

        return True

    def data(self, variable, test_data, op=None, **kwargs):
        """Validate Redis data <operator> test_data.

        Args:
            variable (str): The variable to read from REDIS.
            data (dict or list or str): The validation data
            op (str, optional): The comparison operator expression. Defaults to "eq".

        Returns:
            [type]: [description]
        """
        # remove comment field from kwargs if it exists
        try:
            del kwargs['comment']
        except KeyError:
            pass

        op = op or 'eq'
        if not variable:
            self.log.data(
                'validate', 'None Error', f'Redis variable not provided', 'error',
            )
            return False

        if not self.provider.get_operator(op):
            self.log.error(f'Invalid operator provided ({op})')
            self.log.data(
                'validate', 'Invalid Operator', f'Provided operator of {op} is invalid', 'error'
            )
            return False

        if variable.endswith('Binary'):
            app_data = self.provider.tcex.playbook.read_binary(variable, False, False)
        elif variable.endswith('BinaryArray'):
            app_data = self.provider.tcex.playbook.read_binary_array(variable, False, False)
        else:
            app_data = self.provider.tcex.playbook.read(variable)

        # logging header
        self.log.title(variable, '-')

        # run operator
        passed, details = self.provider.get_operator(op)(app_data, test_data, **kwargs)

        # log validation data in a readable format
        self.provider.validate_log_output(passed, app_data, test_data, details.strip(), op)

        # TODO: move this to a value_rule_validator method so that
        # more check like this can be performed

        # check for bad string values
        suspect_values = ['False', 'null', 'None', 'True']
        if app_data in suspect_values:
            self.log.data(
                'validate',
                'Suspect Value',
                f'App data matched a suspect value ({suspect_values}).',
                'warning',
            )

        # ADI-1118 - log warning if string value is wrapped in quotes
        if isinstance(app_data, (str)) and app_data.startswith('"') and app_data.endswitch('"'):
            self.log.data(
                'validate', 'Suspect Value', f'App data is wrapped in double quotes.', 'warning',
            )

        # build assert error
        assert_error = (
            f'\n Variable      : {variable}\n'
            f' App Data      : {app_data}\n'
            f' Operator      : {op}\n'
            f' Expected Data : {test_data}\n'
        )
        if details:
            assert_error += f' Details       : {details}\n'
        return passed, assert_error

    def eq(self, variable, data):
        """Validate test data equality"""
        return self.data(variable, data)

    def dd(self, variable, data, **kwargs):
        """Validate test data equality"""
        return self.data(variable, data, op='dd', **kwargs)

    def ge(self, variable, data):
        """Validate test data equality"""
        return self.data(variable, data, op='ge')

    def gt(self, variable, data):
        """Validate test data equality"""
        return self.data(variable, data, op='gt')

    def jeq(self, variable, data, **kwargs):
        """Validate JSON data equality"""
        return self.data(variable, data, op='jeq', **kwargs)

    def json_eq(self, variable, data, **kwargs):
        """Validate JSON data equality"""
        return self.data(variable, data, op='jeq', **kwargs)

    def kveq(self, variable, data, **kwargs):
        """Validate JSON data equality"""
        return self.data(variable, data, op='kveq', **kwargs)

    def keyvalue_eq(self, variable, data, **kwargs):
        """Validate KeyValue JSON data equality"""
        return self.data(variable, data, op='kveq', **kwargs)

    def lt(self, variable, data):
        """Validate test data less than"""
        return self.data(variable, data, op='lt')

    def le(self, variable, data):
        """Validate test data less than or equal"""
        return self.data(variable, data, op='le')

    def ne(self, variable, data):
        """Validate test data non equality"""
        return self.data(variable, data, op='ne')

    def rex(self, variable, data):
        """Test App data with regex"""
        return self.data(variable, fr'{data}', op='rex')


class ThreatConnect:
    """Validate ThreatConnect data"""

    def __init__(self, provider):
        """Initialize class properties"""
        self.provider = provider
        self.log = self.provider.log

    def batch(self, profile):
        """Validate the batch submission"""

        validation_percent = profile.validation_criteria.get('percent', 100)
        validation_count = profile.validation_criteria.get('count', None)
        batch_submit_totals = self._get_batch_submit_totals(profile.feature, profile.name)

        if validation_count:
            validation_percent = self._convert_to_percent(validation_count, batch_submit_totals)

        batch_errors = []
        dir_path = os.path.join('.', 'log', profile.feature, f'test_profiles-{profile.name}')
        for filename in os.listdir(dir_path):
            with open(os.path.join(dir_path, filename), 'r') as fh:
                if not filename.startswith('errors-') or not filename.endswith('.json'):
                    continue
                batch_errors += json.load(fh)

        for filename in os.listdir(dir_path):
            if not filename.startswith('batch-') or not filename.endswith('.json'):
                continue

            with open(os.path.join(dir_path, filename), 'r') as fh:
                data = json.load(fh)
                validation_data = self._partition_batch_data(data)
                sample_validation_data = []
                for key in validation_data:
                    for sub_partition in validation_data.get(key).values():
                        sample_size = math.ceil(len(sub_partition) * (validation_percent / 100))
                        sample_validation_data.extend(random.sample(sub_partition, sample_size))

                files = []
                for sample_data in sample_validation_data:
                    sample_data_type = sample_data.get('type').lower()
                    if sample_data_type not in ['document', 'report']:
                        files.append(None)
                        continue

                    if sample_data_type == 'document':
                        sample_data_type = 'documents'
                    else:
                        sample_data_type = 'reports'

                    filename = (
                        sample_data_type
                        + '--'
                        + sample_data.get('xid')
                        + '--'
                        + sample_data.get('name', '')
                    )
                    filename = os.path.join(dir_path, filename)
                    if os.path.isfile(filename):
                        files.append(filename)
                    else:
                        files.append(None)
                results = self.tc_entities(sample_validation_data, profile.owner, files=files)
                for result in results:
                    if result.get('valid'):
                        continue
                    name = result.get('name')
                    batch_error = self._batch_error(name, batch_errors)
                    if batch_error:
                        self.log.data(
                            'validate',
                            'Batch Submission',
                            f'Errors validating {name} ({batch_error})h',
                            'error',
                        )
                        continue
                    # TODO: Should use pip install pytest-check is_true method so it wont fail after
                    # one failed assert.
                    assert result.get('valid'), (
                        f'{name} in ThreatConnect did not match what was submitted. '
                        f"Errors:{result.get('errors')}"
                    )
        self._log_batch_submit_details(batch_errors, profile.owner)

    def _log_batch_submit_details(self, batch_errors, owner):
        if not batch_errors:
            return

        counts = {}
        error_regex = r'\((.*?)\)'
        for error in batch_errors:
            reason = error.get('errorReason', '')
            m = re.search(error_regex, reason)
            if not m:
                continue
            if not m.group(1) in counts:
                counts[m.group(1)] = 0
            counts[m.group(1)] += 1
        log_message = ''
        for code, count in counts.items():
            log_message += (
                self.provider.tcex.batch(owner).error_codes.get(code) + ': ' + str(count) + '\n'
            )

        self.log.data('validate', 'Batch Submission', log_message, 'error')

    @staticmethod
    def _batch_error(key, batch_errors):
        for error in batch_errors:
            reason = error.get('errorReason', '')
            if key in reason:
                return reason
        return None

    def dir(self, directory, owner):
        """Validate the content of a given dir"""
        results = []
        for test_file in os.listdir(directory):
            if not (test_file.endswith('.json') and test_file.startswith('validate_')):
                continue
            results.append(self.file(f'{directory}/{test_file}', owner))
        return results

    def file(self, file, owner):
        """Validate the content of a given file"""
        entities = self._convert_to_entities(file)
        return self.tc_entities(entities, owner)

    def tc_entities(self, tc_entities, owner, files=None):
        """Validate a array of tc_entities"""
        results = []
        if files:
            if not len(tc_entities) == len(files):
                return [
                    {
                        'valid': False,
                        'errors': [
                            'LengthError: Length of files provided does not '
                            'match length of entities provided.'
                        ],
                    }
                ]

        for index, entity in enumerate(tc_entities):
            name = entity.get('name', entity.get('summary'))
            if files:
                valid, errors = self.tc_entity(entity, owner, files[index])
            else:
                valid, errors = self.tc_entity(entity, owner)
            results.append({'name': name, 'valid': valid, 'errors': errors})
        return results

    def tc_entity(self, tc_entity, owner, file=None):
        """Validate the ti_response entity"""
        parameters = {'includes': ['additional', 'attributes', 'labels', 'tags']}
        ti_entity = self._convert_to_ti_entity(tc_entity, owner)
        ti_response = ti_entity.single(params=parameters)
        entity_name = tc_entity.get('name')
        errors = []
        if not self.success(ti_response):
            error = (
                f"NotFoundError: Provided {tc_entity.get('type')}: "
                f"{tc_entity.get('summary', entity_name)} could not "
                f'be fetched from ThreatConnect'
            )
            return False, [error]

        ti_response_entity = None
        ti_response = ti_response.json().get('data', {}).get(ti_entity.api_entity, {})
        for entity in self.provider.tcex.ti.entities(ti_response, tc_entity.get('type', None)):
            ti_response_entity = entity
            # pylint: disable=unused-variable
            valid_attributes, attributes_errors = self._response_attributes(ti_response, tc_entity)
            # pylint: disable=unused-variable
            valid_tags, tag_errors = self._response_tags(ti_response, tc_entity)
            # pylint: disable=unused-variable
            valid_labels, label_errors = self._response_labels(ti_response, tc_entity)
            # pylint: disable=unused-variable
            valid_file, file_errors = self._file(ti_entity, file)

            errors = attributes_errors + tag_errors + label_errors + file_errors

        if ti_entity.type == 'Indicator':
            provided_rating = tc_entity.get('rating', None)
            expected_rating = ti_response.get('rating', None)
            if not provided_rating == expected_rating:
                errors += (
                    f'RatingError: Provided rating {provided_rating} '
                    f'does not match actual rating {expected_rating}'
                )

            provided_confidence = tc_entity.get('confidence', None)
            expected_confidence = ti_response.get('confidence', None)
            if not provided_confidence == expected_confidence:
                errors += (
                    f'ConfidenceError: Provided confidence {provided_confidence} '
                    f'does not match actual confidence {expected_confidence}'
                )

            provided_summary = unquote(
                ':'.join([x for x in ti_entity.unique_id.split(':') if x.strip()])
            )
            expected_summary = unquote(ti_response_entity.get('value', ''))
            if provided_summary != expected_summary:
                errors += (
                    f'SummaryError: Provided summary {provided_summary} '
                    f'does not match actual summary {expected_summary}'
                )
        elif ti_entity.type == 'Group':
            provided_summary = tc_entity.get('name', None)
            expected_summary = ti_response_entity.get('value', None)
            if not provided_summary == expected_summary:
                errors += (
                    f'SummaryError: Provided summary {provided_summary} '
                    f'does not match actual summary {expected_summary}'
                )

        return not bool(errors), errors

    def flatten(self, lis):
        """Idk why python doesn't have this built in but helper function to flatten a list"""
        new_lis = []
        for item in lis:
            if isinstance(item, list):
                new_lis.extend(self.flatten(item))
            else:
                new_lis.append(item)
        return new_lis

    @staticmethod
    def compare_dicts(expected, actual, error_type=''):
        """Compare two dicts and returns a list of errors if they don't match"""
        errors = []
        for item in expected:
            if item in actual:
                if str(expected.get(item)) != actual.get(item):
                    errors.append(
                        f'{error_type}{item} : {expected.get(item)} '
                        f'did not match {item} : {actual.get(item)}'
                    )
                actual.pop(item)
            else:
                errors.append(
                    f'{error_type}{item} : {expected.get(item)} was '
                    f'in expected results but not in actual results.'
                )
        for item in list(actual.items()):
            errors.append(
                f'{error_type}{item} : {actual.get(item)} was in '
                f'actual results but not in expected results.'
            )

        return bool(errors), errors

    @staticmethod
    def compare_lists(expected, actual, error_type=''):
        """Compare two lists and returns a list of errors if they don't match"""
        errors = []
        for item in expected:
            if item in actual:
                actual.remove(item)
            else:
                errors.append(
                    f'{error_type}{item} was in expected results but not in actual results.'
                )
        for item in actual:
            errors.append(f'{error_type}{item} was in actual results but not in expected results.')

        return bool(errors), errors

    @staticmethod
    def _convert_to_entities(file):
        """Convert file to tc_entity array"""
        with open(file, 'r') as read_file:
            data = json.load(read_file)
        return data

    def _custom_indicators(self):
        indicator_details = self.provider.tcex.indicator_types_data
        custom_indicators = []
        for indicator in indicator_details.values():
            if indicator.get('custom', False):
                custom_indicators.append(indicator.get('name'))

        return custom_indicators

    def _convert_to_ti_entity(self, tc_entity, owner):
        """Convert a tc_entity to a ti_entity"""
        ti_entity = None

        if tc_entity.get('type') in self.provider.tcex.group_types:
            # We can't search by xid sadly so have to search by name and validate xid to
            # get the id of the group.
            filters = self.provider.tcex.ti.filters()
            filters.add_filter('name', '=', tc_entity.get('name'))
            generic_group_entity = self.provider.tcex.ti.group(
                group_type=tc_entity.get('type'), owner=owner
            )
            parameters = {'includes': ['additional']}
            for entity in generic_group_entity.many(filters=filters, params=parameters):
                if entity.get('xid') == tc_entity.get('xid'):
                    ti_entity = self.provider.tcex.ti.group(
                        group_type=tc_entity.get('type'),
                        owner=owner,
                        name=entity.get('name'),
                        unique_id=entity.get('id'),
                    )
        elif tc_entity.get('type') in self.provider.tcex.indicator_types:
            tc_entity['summary'] = tc_entity.get('summary')
            if tc_entity.get('type').lower() == 'file':
                tc_entity['summary'] = tc_entity.get('summary').upper()
            ti_entity = self.provider.tcex.ti.indicator(
                indicator_type=tc_entity.get('type'),
                owner=owner,
                unique_id=tc_entity.get('summary'),
            )
        elif tc_entity.get('type') == 'Victim':
            # TODO: Will need to do something similar to what was done to get the groups entity.
            pass

        return ti_entity

    def _get_batch_submit_totals(self, feature, name):
        """Break the batch submitions up into separate partitions.

        Each partition containing its total.
        """
        counts = {}
        dir_path = os.path.join('.', 'log', feature, f'test_profiles-{name}')
        for filename in os.listdir(dir_path):
            if not filename.startswith('batch-') or not filename.endswith('.json'):
                continue
            with open(os.path.join(dir_path, filename), 'r') as fh:
                data = json.load(fh)
                partitioned_data = self._partition_batch_data(data)
                for key in partitioned_data:
                    if key not in counts:
                        counts[key] = {}
                    for sub_key in partitioned_data.get(key):
                        if sub_key not in counts:
                            counts[key][sub_key] = 0
                        counts[key][sub_key] += len(partitioned_data[key][sub_key])
        return counts

    @staticmethod
    def _convert_to_percent(validation_count, batch_submit_totals):
        """Given a count, calculate what percentage of the batch submits that is"""
        total = 0
        for key in batch_submit_totals.keys():
            for count in batch_submit_totals.get(key).values():
                total += count
        if validation_count > total:
            return 100
        return round((validation_count / total) * 100, 2)

    @staticmethod
    def _partition_batch_data(data):
        """Partitions the batch submittions into batch_submit[type][subtype] partitions"""
        partitioned_data = {}
        for key in data.keys():
            partitioned_sub_data = {}
            for sub_data in data.get(key):
                if not sub_data.get('type') in partitioned_sub_data.keys():
                    partitioned_sub_data[sub_data.get('type')] = [sub_data]
                else:
                    partitioned_sub_data[sub_data.get('type')].append(sub_data)
            partitioned_data[key] = partitioned_sub_data
        return partitioned_data

    def _response_attributes(self, ti_response, tc_entity):
        """Validate the ti_response attributes"""
        if not ti_response or not tc_entity:
            return True

        expected = {}
        actual = {}
        for attribute in tc_entity.get('attribute', []):
            expected[attribute.get('type')] = attribute.get('value')
        for attribute in ti_response.get('attribute', []):
            actual[attribute.get('type')] = attribute.get('value')
        return self.compare_dicts(expected, actual, error_type='AttributeError: ')

    def _response_tags(self, ti_response, tc_entity):
        """Validate the ti_response tags"""
        if not ti_response or not tc_entity:
            return True

        expected = []
        actual = []
        for tag in tc_entity.get('tag', []):
            expected.append(tag.get('name'))
        for tag in ti_response.get('tag', []):
            actual.append(tag.get('name'))

        return self.compare_lists(expected, actual, error_type='TagError: ')

    def _response_labels(self, ti_response, tc_entity):
        """Validate the ti_response labels"""
        if not ti_response or not tc_entity:
            return True

        expected = []
        actual = []
        for tag in tc_entity.get('securityLabel', []):
            expected.append(tag)
        for tag in ti_response.get('securityLabel', []):
            actual.append(tag.get('name'))

        return self.compare_lists(expected, actual, error_type='SecurityLabelError: ')

    @staticmethod
    def _file(ti_entity, file):
        """Handle file data"""
        if not file:
            return True, []

        errors = []
        if ti_entity.api_sub_type == 'Document' or ti_entity.api_sub_type == 'Report':
            actual_hash = ti_entity.get_file_hash()
            actual_hash = actual_hash.hexdigest()
            provided_hash = hashlib.sha256()
            with open(file, 'rb') as f:
                for byte_block in iter(lambda: f.read(4096), b''):
                    provided_hash.update(byte_block)
            provided_hash = provided_hash.hexdigest()
            if not provided_hash == actual_hash:
                errors.append(
                    f'sha256 {provided_hash} of provided file did not '
                    f'match sha256 of actual file {actual_hash}'
                )
        return bool(errors), errors

    @staticmethod
    def success(r):
        """[summary]

        Args:
            r ([type]): [description]

        Returns:
            [type]: [description]
        """
        status = True
        if r.ok:
            try:
                if r.json().get('status') != 'Success':
                    status = False
            except Exception:
                status = False
        else:
            status = False
        return status<|MERGE_RESOLUTION|>--- conflicted
+++ resolved
@@ -363,12 +363,7 @@
         Returns:
             bool: The results of the operator.
         """
-<<<<<<< HEAD
-        # ADI-1002
-        if (test_data is None or app_data is not None) and app_data != test_data:
-=======
         if (test_data is None or app_data is None) and app_data != test_data:
->>>>>>> 8fbac3e6
             # handle "null" -> None match
             return False, f'App Data {app_data} does not match Test Data {test_data}'
 
