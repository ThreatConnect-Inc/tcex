--- conflicted
+++ resolved
@@ -97,11 +97,7 @@
         message['apiToken'] = '000000000'
         message['expireSeconds'] = int(time.time() + 86400)
         message['command'] = 'CreateConfig'
-<<<<<<< HEAD
-        message['config']['tc_playbook_out_variables'] = self.ij.output_variable_array
-=======
         message['config']['tc_playbook_out_variables'] = self.profile.tc_playbook_out_variables
->>>>>>> 437a895f
         message['triggerId'] = message.pop('trigger_id')
         self.publish(json.dumps(message))
         time.sleep(self.sleep_after_publish_config)
@@ -175,11 +171,7 @@
 
         # create required .app_params encrypted file. args are set in custom.py
         self.app_init_create_config(
-<<<<<<< HEAD
-            self.args, self.ij.output_variable_array, self.tcex_testing_context
-=======
             self.args, [], self.tcex_testing_context,
->>>>>>> 437a895f
         )
         if self.service_run_method == 'subprocess':
             # run the Service App as a subprocess
