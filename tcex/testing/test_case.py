# -*- coding: utf-8 -*-
"""TcEx testing Framework."""
import json
import os
import random
import string
import time
import traceback
import uuid
from datetime import datetime

import pytest
from requests import Session
import urllib3

from tcex import TcEx
from tcex.app_config_object.install_json import InstallJson
from tcex.app_config_object.profile import Profile
from tcex.env_store import EnvStore
from tcex.inputs import FileParams
from tcex.sessions.tc_session import HmacAuth

from .stage_data import Stager
from .test_logger import logger
from .validate_data import Validator

# disable ssl warning message
urllib3.disable_warnings(urllib3.exceptions.InsecureRequestWarning)


class TestCase:
    """Base TestCase Class"""

    _app_path = os.getcwd()
    _current_test = None
    _default_args = None
    _profile = None
    _stager = None
    _staged_tc_data = []
    _timer_class_start = None
    _timer_method_start = None
    _validator = None
    app = None
    context = None
    enable_update_profile = False
    env = set(os.getenv('TCEX_TEST_ENVS', 'build').split(','))
    env_store = EnvStore(logger=logger)
    ij = InstallJson(logger=logger)
    initialized = False
    log = logger
    redis_client = None
    session = Session()
    tcex = None
    tcex_testing_context = None

    def _reset_property_flags(self):
        """Reset all control flag."""
        # used to prevent pytest from executing @property methods
        self.initialized = False
        self.tcex = False

    @staticmethod
    def _encrypt_file_contents(key, data):
        """Return encrypted data for file params."""
        fp = FileParams()
        fp.EVP_EncryptInit(fp.EVP_aes_128_cbc(), key.encode('utf-8'), b'\0' * 16)
        return fp.EVP_EncryptUpdate(data) + fp.EVP_EncryptFinal()

    def _exit(self, code):
        """Log and return exit code"""
        self.log.data('run', 'Exit Code', code)
        return code

    def _log_args(self, args):
        """Log args masking any that are marked encrypted and log warning for unknown args.

        Args:
            args (dict): A dictionary of args.
        """
        for name, value in sorted(args.items()):
            input_data = self.ij.params_dict.get(name)
            if input_data is None and self.default_args.get(name) is None:
                self.log.data('run', 'input', f'Unknown arg "{name}" provided.', 'warning')
            elif input_data is not None and input_data.get('encrypt') is True:
                self.log.data('run', 'input', f'{name}: ***')
            else:
                self.log.data('run', 'input', f'{name}: {value}')

    @staticmethod
    def _to_bool(value):
        """Return bool value from int or string."""
        return str(value).lower() in ['1', 'true']

    def _update_path_args(self, args):
        """Update path in args for each test profile."""
        # service Apps do not have a profile when this is needed.
        profile = self.profile or Profile(default_args=self.default_args.copy())
        args['tc_in_path'] = profile.tc_in_path
        args['tc_log_path'] = profile.tc_log_path
        args['tc_out_path'] = profile.tc_out_path
        args['tc_temp_path'] = profile.tc_temp_path

    def app_init(self, args):
        """Return an instance of App."""
        from app import App  # pylint: disable=import-error

        # return App(self.get_tcex(args))
        args = args or {}

        # update path args
        self._update_path_args(args)

        # update default args with app args
        app_args = self.default_args.copy()
        app_args.update(args)

        app_args['tc_logger_name'] = self.context

        if self.ij.runtime_level.lower() in [
            'triggerservice',
            'webhooktriggerservice',
        ]:
            # service Apps will get their args/params from encrypted file in the "in" directory
            data = json.dumps(app_args, sort_keys=True).encode('utf-8')
            key = ''.join(random.choice(string.ascii_lowercase) for i in range(16))
            encrypted_data = self._encrypt_file_contents(key, data)

            app_params_json = os.path.join(self.test_case_log_feature_dir, '.app_params.json')
            with open(app_params_json, 'wb') as fh:
                fh.write(encrypted_data)

            # create environment variable for tcex inputs method to pick up to read encrypted file
            os.environ['TC_APP_PARAM_KEY'] = key
            os.environ['TC_APP_PARAM_FILE'] = app_params_json

            # tcex will read args/params from encrypted file
            tcex = TcEx()
        else:
            tcex = TcEx(config=app_args)
        return App(tcex)

    def app_init_create_config(self, args, output_variables, tcex_testing_context):
        """Create files necessary to start a Service App."""
        args['tc_playbook_out_variables'] = ','.join(output_variables)
        args['tcex_testing_context'] = tcex_testing_context

        # update path args
        self._update_path_args(args)

        # merge default and app args
        app_args = self.default_args.copy()
        app_args.update(args)

        # service Apps will get their args/params from encrypted file in the "in" directory
        data = json.dumps(app_args, sort_keys=True).encode('utf-8')
        key = ''.join(random.choice(string.ascii_lowercase) for i in range(16))
        encrypted_data = self._encrypt_file_contents(key, data)

        # create files necessary to run Service App
        if not os.path.exists(app_args.get('tc_in_path')):
            os.mkdir(app_args.get('tc_in_path'))

        app_params_json = os.path.join(app_args.get('tc_in_path'), '.app_params.json')
        with open(app_params_json, 'wb') as fh:
            fh.write(encrypted_data)

        # create environment variable for tcex inputs method to pick up to read encrypted file
        os.environ['TC_APP_PARAM_KEY'] = key
        os.environ['TC_APP_PARAM_FILE'] = app_params_json

    @staticmethod
    def check_environment(environments):
        """Check if test case matches current environments, else skip test.

        Args:
            environments (list): The test case environments.
        """
        test_envs = environments or ['build']
        os_envs = set(os.environ.get('TCEX_TEST_ENVS', 'build').split(','))
        if not os_envs.intersection(set(test_envs)):
            pytest.skip('Profile skipped based on current environment.')

    @property
    def default_args(self):
        """Return App default args."""
        if self._default_args is None and self.initialized:
            self._default_args = {
                # local override TCI_EXCHANGE_ADMIN_API_ACCESS_ID
                'api_access_id': self.env_store.getenv(
                    '/ninja/tc/tci/exchange_admin/api_access_id'
                ),
                'api_default_org': os.getenv('API_DEFAULT_ORG', 'TCI'),
                # local override TCI_EXCHANGE_ADMIN_API_SECRET_KEY
                'api_secret_key': self.env_store.getenv(
                    '/ninja/tc/tci/exchange_admin/api_secret_key'
                ),
                'tc_api_path': os.getenv('TC_API_PATH'),
                'tc_in_path': os.getenv('TC_IN_PATH', 'log'),
                'tc_log_level': os.getenv('TC_LOG_LEVEL', 'trace'),
                'tc_log_path': os.getenv('TC_LOG_PATH', 'log'),
                'tc_log_to_api': self._to_bool(os.getenv('TC_LOG_TO_API', 'false')),
                'tc_out_path': os.getenv('TC_OUT_PATH', 'log'),
                'tc_proxy_external': self._to_bool(os.getenv('TC_PROXY_EXTERNAL', 'false')),
                # local override TC_PROXY_HOST
                'tc_proxy_host': self.env_store.getenv(
                    '/ninja/proxy/tc_proxy_host', default='localhost'
                ),
                # local override TC_PROXY_PASSWORD
                'tc_proxy_password': self.env_store.getenv(
                    '/ninja/proxy/tc_proxy_password', default=''
                ),
                # local override TC_PROXY_PORT
                'tc_proxy_port': self.env_store.getenv(
                    '/ninja/proxy/tc_proxy_port', default='4242'
                ),
                'tc_proxy_tc': self._to_bool(os.getenv('TC_PROXY_TC', 'false')),
                # local override TC_PROXY_USERNAME
                'tc_proxy_username': self.env_store.getenv(
                    '/ninja/proxy/tc_proxy_username', default=''
                ),
                'tc_temp_path': os.getenv('TC_TEMP_PATH', 'log'),
            }
            if os.getenv('TC_TOKEN'):
                self._default_args['tc_token'] = os.getenv('TC_TOKEN')
                self._default_args['tc_token_expires'] = os.getenv('TC_TOKEN_EXPIRES')
            else:
                # best effort on getting API token
                token = self.tc_token(
                    self._default_args.get('tc_api_path'),
                    self._default_args.get('api_access_id'),
                    self._default_args.get('api_secret_key'),
                )
                if token is not None:
                    # if token was successfully retrieved from TC use token and remove hmac values
                    self._default_args['tc_token'] = token
                    self._default_args['tc_token_expires'] = '1700000000'
                    del self._default_args['api_access_id']
                    del self._default_args['api_secret_key']
        return self._default_args

<<<<<<< HEAD
    def init_profile(self, profile_name, pytestconfig=None, monkeypatch=None, options=None):
        """Stages and sets up the profile given a profile name"""
        self._profile = Profile(
            default_args=self.default_args,
=======
    def init_profile(
        self,
        profile_name,
        merge_inputs=False,
        merge_outputs=False,
        replace_exit_message=False,
        replace_outputs=False,
    ):
        """Stages and sets up the profile given a profile name"""
        self._profile = Profile(
            default_args=self.default_args.copy(),
            merge_inputs=merge_inputs,
            merge_outputs=merge_outputs,
>>>>>>> f408498c
            name=profile_name,
            pytestconfig=pytestconfig,
            monkeypatch=monkeypatch,
            redis_client=self.redis_client,
            tcex_testing_context=self.tcex_testing_context,
            logger=self.log,
            options=options,
        )

        # check profile environment
        self.check_environment(self._profile.environments)

        # migrate profile to latest schema
        self._profile.data = self._profile.migrate()

        # validate required fields
        valid, message = self._profile.validate_required_inputs()

        # stage ThreatConnect data based on current profile
        self._staged_tc_data = self.stager.threatconnect.entities(
            self._profile.stage_threatconnect, self._profile.owner
        )

        # insert staged data for replacement
        self._profile.tc_staged_data = self._staged_tc_data

        # replace all references and all staged variable
        self._profile.init()

        # stage kvstore data based on current profile
        self.stager.redis.from_dict(self._profile.stage_kvstore)

        return valid, message

    @property
    def profile(self):
        """Return profile instance."""
        return self._profile

    def run(self, args):
        """Implement in Child Class"""
        raise NotImplementedError('Child class must implement this method.')

    def run_app_method(self, app, method):
        """Run the provided App method."""
        try:
            getattr(app, method)()
        except SystemExit as e:
            self.log.data('run', 'Exit Code', e.code)
            if e.code != 0 and self.profile and e.code not in self.profile.exit_codes:
                self.log.data(
                    'run',
                    'App failed',
                    f'App exited with code of {e.code} in method {method}',
                    'error',
                )
            app.tcex.log.info(f'Exit Code: {e.code}')
            return e.code
        except Exception:
            self.log.data(
                'run',
                'App failed',
                f'App encountered except in {method}() method ({traceback.format_exc()})',
                'error',
            )
            return 1
        return 0

    @classmethod
    def setup_class(cls):
        """Run once before all test cases."""
        cls.initialized = True
        cls._timer_class_start = time.time()
        cls.log.title('Setup Class', '#')
        TestCase.log.data('setup class', 'started', datetime.now().isoformat())
        TestCase.log.data('setup class', 'local envs', cls.env)

    def setup_method(self):
        """Run before each test method runs."""
        self._timer_method_start = time.time()
        self._current_test = os.getenv('PYTEST_CURRENT_TEST').split(' ')[0]
        self.log.title(self._current_test, '=')
        self.log.data('setup method', 'started', datetime.now().isoformat())

        # create and log current context
        self.context = os.getenv('TC_PLAYBOOK_DB_CONTEXT', str(uuid.uuid4()))
        self.log.data('setup method', 'context', self.context)

        # setup per method instance of tcex
        args = self.default_args.copy()
        args['tc_log_file'] = os.path.join(self.test_case_log_test_dir, 'setup.log')
        args['tc_logger_name'] = f'tcex-{self.test_case_feature}-{self.test_case_name}'
        self.tcex = TcEx(config=args)

        # initialize new stager instance
        self._stager = self.stager_init()

        # initialize new validator instance
        self._validator = self.validator_init()

    @property
    def stager(self):
        """Return instance of Stager class."""
        return self._stager

    def stager_init(self):
        """Return instance of Stager class."""
        tc_log_file = os.path.join(self.test_case_log_test_dir, 'stage.log')

        # args data
        args = self.default_args.copy()

        # override default log level if profiled
        args['tc_log_level'] = 'warning'

        # set log path to be the feature and test case name
        args['tc_log_file'] = tc_log_file

        # set a logger name to have a logger specific for stager
        args['tc_logger_name'] = 'tcex-stager'

        tcex = TcEx(config=args)
        return Stager(tcex, logger)

    def tc_token(self, tc_api_path, api_access_id, api_secret_key):
        """Return a valid API token.

        note:: requires TC >= 6.0

        Args:
            tc_api_path (str): The URL for the tc instance (e.g. https://my.tc.org)
            api_access_id (str): The TC Access ID for HMAC Auth
            api_secret_key (str): The TC Secret Key for HMAC Auth

        Returns:
            str: A valid token if available.
        """
        if tc_api_path is None:  # no API path, no token
            return None
        data = None
        token = None
        token_url_path = self.env_store.getenv('/ninja/tc/token/url_path', env_type='remote')
        if token_url_path is None:
            # could not retrieve URL path
            return None

        # determine the token type
        token_type = 'api'
        if self.ij.runtime_level.lower() in ['triggerservice', 'webhooktriggerservice']:
            data = {'serviceId': os.getenv('TC_TOKEN_SVC_ID', '407')}
            token_type = 'svc'

        # add auth
        self.session.auth = HmacAuth(api_access_id, api_secret_key)

        # retrieve token from API using HMAC auth
        r = self.session.post(f'{tc_api_path}{token_url_path}/{token_type}', json=data, verify=True)
        if r.status_code == 200:
            token = r.json().get('data')
            self.log.data('setup', 'Using Token', token)
            self.log.data('setup', 'Token Elapsed', r.elapsed, 'trace')
        return token

    @classmethod
    def teardown_class(cls):
        """Run once before all test cases."""
        cls.initialized = False
        cls.log.title('Teardown Class', '^')
        TestCase.log.data('teardown class', 'finished', datetime.now().isoformat())
        TestCase.log.data('teardown class', 'elapsed', time.time() - cls._timer_class_start)

    def teardown_method(self):
        """Run after each test method runs."""
        if self.enable_update_profile and self.ij.runtime_level.lower() not in [
            'triggerservice',
            'webhooktriggerservice',
        ]:
            # exit message can not be validated for a Service App
            self.profile.update_exit_message()

        # delete threatconnect staged data
        self.stager.threatconnect.delete_staged(self._staged_tc_data)

        # log running times
        self.log.data('teardown method', 'finished', datetime.now().isoformat())
        self.log.data('teardown method', 'elapsed', time.time() - self._timer_class_start)

    @property
    def test_case_data(self):
        """Return partially parsed test case data."""
        return os.getenv('PYTEST_CURRENT_TEST').split(' ')[0].split('::')

    @property
    def test_case_feature(self):
        """Return partially parsed test case data."""
        return self.test_case_data[0].split('/')[1].replace('/', '-')

    @property
    def test_case_feature_dir(self):
        """Return profile fully qualified filename."""
        return os.path.join(self._app_path, 'tests', self.test_case_feature)

    @property
    def test_case_log_feature_dir(self):
        """Return profile fully qualified filename."""
        return os.path.join(self._app_path, os.getenv('TC_LOG_PATH', 'log'), self.test_case_feature)

    @property
    def test_case_log_test_dir(self):
        """Return profile fully qualified filename."""
        return os.path.join(self.test_case_log_feature_dir, self.test_case_name)

    @property
    def test_case_name(self):
        """Return partially parsed test case data."""
        return self.test_case_data[-1].replace('/', '-').replace('[', '-').replace(']', '')

    def validate_exit_message(self, test_exit_message, op='eq', **kwargs):
        """Validate App exit message."""
        if test_exit_message is not None:
            message_tc_file = os.path.join(
                os.getenv('TC_OUT_PATH', 'log'),
                self.test_case_feature,
                self.test_case_name,
                'message.tc',
            )
            app_exit_message = None
            if os.path.isfile(message_tc_file):
                with open(message_tc_file, 'r') as mh:
                    app_exit_message = mh.read()

                if app_exit_message:
                    kwargs['title'] = 'Exit Message Validation'
                    kwargs['log_app_data'] = json.dumps(app_exit_message)
                    if op == 'eq':
                        kwargs['log_test_data'] = json.dumps(test_exit_message)

                    # compare
                    passed, assert_error = self.validator.compare(
                        app_exit_message, test_exit_message, op=op, **kwargs
                    )
                    assert passed, assert_error
                else:
                    assert False, 'The message.tc file was empty.'
            else:
                assert False, f'No message.tc file found at ({message_tc_file}).'

    @property
    def validator(self):
        """Return instance of Stager class."""
        return self._validator

    def validator_init(self):
        """Return instance of Stager class."""
        tc_log_file = os.path.join(self.test_case_log_test_dir, 'validate.log')

        # args data
        args = self.default_args.copy()

        # override default log level if profiled
        args['tc_log_level'] = 'warning'

        # set log path to be the feature and test case name
        args['tc_log_file'] = tc_log_file

        # set a logger name to have a logger specific for stager
        args['tc_logger_name'] = 'tcex-validator'

        tcex = TcEx(config=args)
        return Validator(tcex, logger)<|MERGE_RESOLUTION|>--- conflicted
+++ resolved
@@ -238,26 +238,10 @@
                     del self._default_args['api_secret_key']
         return self._default_args
 
-<<<<<<< HEAD
     def init_profile(self, profile_name, pytestconfig=None, monkeypatch=None, options=None):
         """Stages and sets up the profile given a profile name"""
         self._profile = Profile(
-            default_args=self.default_args,
-=======
-    def init_profile(
-        self,
-        profile_name,
-        merge_inputs=False,
-        merge_outputs=False,
-        replace_exit_message=False,
-        replace_outputs=False,
-    ):
-        """Stages and sets up the profile given a profile name"""
-        self._profile = Profile(
             default_args=self.default_args.copy(),
-            merge_inputs=merge_inputs,
-            merge_outputs=merge_outputs,
->>>>>>> f408498c
             name=profile_name,
             pytestconfig=pytestconfig,
             monkeypatch=monkeypatch,
