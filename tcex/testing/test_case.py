--- conflicted
+++ resolved
@@ -1,11 +1,6 @@
 # -*- coding: utf-8 -*-
 """TcEx testing Framework."""
 import json
-<<<<<<< HEAD
-import logging
-import math
-=======
->>>>>>> 437a895f
 import os
 import random
 import string
@@ -23,49 +18,14 @@
 from tcex.app_config_object.profile import Profile
 from tcex.env_store import EnvStore
 from tcex.inputs import FileParams
-<<<<<<< HEAD
-from tcex.app_config_object.install_json import InstallJson
-from tcex.app_config_object.profile import Profile
-=======
 from tcex.sessions.tc_session import HmacAuth
->>>>>>> 437a895f
 
 from .stage_data import Stager
 from .test_logger import logger
 from .validate_data import Validator
 
-<<<<<<< HEAD
-
-class TestLogger(logging.Logger):
-    """Custom logger for test Case"""
-
-    def data(self, stage, label, data, level='info'):
-        """Log validation data."""
-        stage = f'[{stage}]'
-        stage_width = 25 - len(level)
-        msg = f'{stage!s:>{stage_width}} : {label!s:<15}: {data!s:<50}'
-        level = logging.getLevelName(level.upper())
-        # getattr(self.log, level)(msg)
-        self.log(level, msg)
-
-    def title(self, title, separator='-'):
-        """Log validation data."""
-        separator = separator * math.ceil((100 - len(title)) / 2)
-        self.log(logging.INFO, f'{separator} {title} {separator}')
-
-
-logging.setLoggerClass(TestLogger)
-logger = logging.getLogger('TestCase')
-lfh = RotatingFileHandlerCustom(filename='log/tests.log')
-lfh.setLevel(logging.DEBUG)
-formatter = logging.Formatter('%(asctime)s - %(name)s - %(levelname)s - %(message)s')
-lfh.setFormatter(formatter)
-logger.addHandler(lfh)
-logger.setLevel(logging.DEBUG)
-=======
 # disable ssl warning message
 urllib3.disable_warnings(urllib3.exceptions.InsecureRequestWarning)
->>>>>>> 437a895f
 
 
 class TestCase:
@@ -73,10 +33,7 @@
 
     _app_path = os.getcwd()
     _current_test = None
-<<<<<<< HEAD
-=======
     _default_args = None
->>>>>>> 437a895f
     _profile = None
     _stager = None
     _staged_tc_data = []
@@ -86,14 +43,6 @@
     app = None
     context = None
     enable_update_profile = False
-<<<<<<< HEAD
-    ij = InstallJson()
-    log = logger
-    env = set(os.getenv('TCEX_TEST_ENVS', 'build').split(','))
-    redis_client = None
-    tcex = None
-    tcex_testing_context = None
-=======
     env = set(os.getenv('TCEX_TEST_ENVS', 'build').split(','))
     env_store = EnvStore(logger=logger)
     ij = InstallJson(logger=logger)
@@ -109,7 +58,6 @@
         # used to prevent pytest from executing @property methods
         self.initialized = False
         self.tcex = False
->>>>>>> 437a895f
 
     @staticmethod
     def _encrypt_file_contents(key, data):
@@ -146,11 +94,7 @@
     def _update_path_args(self, args):
         """Update path in args for each test profile."""
         # service Apps do not have a profile when this is needed.
-<<<<<<< HEAD
-        profile = self.profile or Profile(default_args=self.default_args)
-=======
         profile = self.profile or Profile(default_args=self.default_args.copy())
->>>>>>> 437a895f
         args['tc_in_path'] = profile.tc_in_path
         args['tc_log_path'] = profile.tc_log_path
         args['tc_out_path'] = profile.tc_out_path
@@ -239,37 +183,6 @@
     @property
     def default_args(self):
         """Return App default args."""
-<<<<<<< HEAD
-        args = {
-            'api_access_id': os.getenv('API_ACCESS_ID'),
-            'api_default_org': os.getenv('API_DEFAULT_ORG'),
-            'api_secret_key': os.getenv('API_SECRET_KEY'),
-            'tc_api_path': os.getenv('TC_API_PATH'),
-            'tc_in_path': os.getenv('TC_IN_PATH', 'log'),
-            'tc_log_level': os.getenv('TC_LOG_LEVEL', 'trace'),
-            'tc_log_path': os.getenv('TC_LOG_PATH', 'log'),
-            'tc_log_to_api': self._to_bool(os.getenv('TC_LOG_TO_API', 'false')),
-            'tc_out_path': os.getenv('TC_OUT_PATH', 'log'),
-            'tc_proxy_external': self._to_bool(os.getenv('TC_PROXY_EXTERNAL', 'false')),
-            'tc_proxy_host': os.getenv('TC_PROXY_HOST', 'localhost'),
-            'tc_proxy_password': os.getenv('TC_PROXY_PASSWORD', ''),
-            'tc_proxy_port': os.getenv('TC_PROXY_PORT', '4242'),
-            'tc_proxy_tc': self._to_bool(os.getenv('TC_PROXY_TC', 'false')),
-            'tc_proxy_username': os.getenv('TC_PROXY_USERNAME', ''),
-            'tc_temp_path': os.getenv('TC_TEMP_PATH', 'log'),
-        }
-        if os.getenv('TC_TOKEN'):
-            args['tc_token'] = os.getenv('TC_TOKEN')
-            args['tc_token_expires'] = os.getenv('TC_TOKEN_EXPIRES')
-        return args
-
-    def init_profile(
-        self, profile_name, merge_outputs=False, replace_exit_message=False, replace_outputs=False
-    ):
-        """Stages and sets up the profile given a profile name"""
-        self._profile = Profile(
-            default_args=self.default_args,
-=======
         if self._default_args is None and self.initialized:
             self._default_args = {
                 # local override TCI_EXCHANGE_ADMIN_API_ACCESS_ID
@@ -337,7 +250,6 @@
         self._profile = Profile(
             default_args=self.default_args.copy(),
             merge_inputs=merge_inputs,
->>>>>>> 437a895f
             merge_outputs=merge_outputs,
             name=profile_name,
             redis_client=self.redis_client,
@@ -346,18 +258,12 @@
             tcex_testing_context=self.tcex_testing_context,
             logger=self.log,
         )
-<<<<<<< HEAD
 
         # check profile environment
         self.check_environment(self._profile.environments)
-=======
-
-        # check profile environment
-        self.check_environment(self._profile.environments)
 
         # migrate profile to latest schema
         self._profile.data = self._profile.migrate()
->>>>>>> 437a895f
 
         # validate required fields
         valid, message = self._profile.validate_required_inputs()
@@ -370,11 +276,7 @@
         # insert staged data for replacement
         self._profile.tc_staged_data = self._staged_tc_data
 
-<<<<<<< HEAD
-        # update schema
-=======
         # replace all references and all staged variable
->>>>>>> 437a895f
         self._profile.init()
 
         # stage kvstore data based on current profile
@@ -437,11 +339,7 @@
         self.log.data('setup method', 'context', self.context)
 
         # setup per method instance of tcex
-<<<<<<< HEAD
-        args = dict(self.default_args)
-=======
         args = self.default_args.copy()
->>>>>>> 437a895f
         args['tc_log_file'] = os.path.join(self.test_case_log_test_dir, 'setup.log')
         args['tc_logger_name'] = f'tcex-{self.test_case_feature}-{self.test_case_name}'
         self.tcex = TcEx(config=args)
@@ -475,8 +373,6 @@
 
         tcex = TcEx(config=args)
         return Stager(tcex, logger)
-<<<<<<< HEAD
-=======
 
     def tc_token(self, tc_api_path, api_access_id, api_secret_key):
         """Return a valid API token.
@@ -514,15 +410,11 @@
             self.log.data('setup', 'Using Token', token)
             self.log.data('setup', 'Token Elapsed', r.elapsed, 'trace')
         return token
->>>>>>> 437a895f
 
     @classmethod
     def teardown_class(cls):
         """Run once before all test cases."""
-<<<<<<< HEAD
-=======
         cls.initialized = False
->>>>>>> 437a895f
         cls.log.title('Teardown Class', '^')
         TestCase.log.data('teardown class', 'finished', datetime.now().isoformat())
         TestCase.log.data('teardown class', 'elapsed', time.time() - cls._timer_class_start)
@@ -560,23 +452,12 @@
 
     @property
     def test_case_log_feature_dir(self):
-<<<<<<< HEAD
         """Return profile fully qualified filename."""
-        return os.path.join(
-            self._app_path, self.default_args.get('tc_log_path'), self.test_case_feature
-        )
+        return os.path.join(self._app_path, os.getenv('TC_LOG_PATH', 'log'), self.test_case_feature)
 
     @property
     def test_case_log_test_dir(self):
         """Return profile fully qualified filename."""
-=======
-        """Return profile fully qualified filename."""
-        return os.path.join(self._app_path, os.getenv('TC_LOG_PATH', 'log'), self.test_case_feature)
-
-    @property
-    def test_case_log_test_dir(self):
-        """Return profile fully qualified filename."""
->>>>>>> 437a895f
         return os.path.join(self.test_case_log_feature_dir, self.test_case_name)
 
     @property
@@ -600,14 +481,11 @@
 
                 if app_exit_message:
                     kwargs['title'] = 'Exit Message Validation'
-<<<<<<< HEAD
-=======
                     kwargs['log_app_data'] = json.dumps(app_exit_message)
                     if op == 'eq':
                         kwargs['log_test_data'] = json.dumps(test_exit_message)
 
                     # compare
->>>>>>> 437a895f
                     passed, assert_error = self.validator.compare(
                         json.dumps(app_exit_message), json.dumps(test_exit_message), op=op, **kwargs
                     )
