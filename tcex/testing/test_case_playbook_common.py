--- conflicted
+++ resolved
@@ -39,7 +39,6 @@
             self._output_variables = self.output_variable_creator(output_variables)
         return self._output_variables
 
-<<<<<<< HEAD
     @staticmethod
     def output_variable_creator(output_variables, job_id=9876):
         """Create output variables.
@@ -54,21 +53,14 @@
             variables.append('#App:{}:{}!{}'.format(job_id, p.get('name'), p.get('type')))
         return variables
 
-    def populate_output_variables(self, profile_name):
-=======
     def populate_output_variables(self, profile):
->>>>>>> 6662084b
         """Generate validation rules from App outputs."""
         profile_filename = os.path.join(self.profiles_dir, '{}.json'.format(profile.get('name')))
         profile_name = profile.get('name')
         with open(profile_filename, 'r+') as fh:
-<<<<<<< HEAD
             profile_data = json.load(fh)
             pov = self.output_variable_creator(profile_data.get('permutation_output_variables'))
 
-=======
-            profile = json.load(fh)
->>>>>>> 6662084b
             redis_data = self.redis_client.hgetall(self.context)
             outputs = {}
             for variable in self.output_variables:
@@ -88,19 +80,19 @@
                     data = json.loads(data.decode('utf-8'))
 
                 # validate validation variables
-                validation_output = (profile.get('outputs') or {}).get(variable)
-                if validation_output is None and profile.get('outputs') is not None:
+                validation_output = (profile_data.get('outputs') or {}).get(variable)
+                if validation_output is None and profile_data.get('outputs') is not None:
                     self.log.error(
                         '[{}] Missing validations rule: {}'.format(profile_name, variable)
                     )
                 outputs[variable] = {'expected_output': data, 'op': 'eq'}
 
-            if profile.get('outputs') is None:
+            if profile_data.get('outputs') is None:
                 # update the profile
-                profile['outputs'] = outputs
+                profile_data['outputs'] = outputs
 
                 fh.seek(0)
-                fh.write(json.dumps(profile, indent=2, sort_keys=True))
+                fh.write(json.dumps(profile_data, indent=2, sort_keys=True))
                 fh.truncate()
 
     def run(self, args):
