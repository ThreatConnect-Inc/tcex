--- conflicted
+++ resolved
@@ -25,14 +25,10 @@
         Returns:
             int: The exit code fo the App.
         """
-<<<<<<< HEAD
-        self.log.data('run', 'args', args)
-=======
         # safely log all args to tests.log
         self._log_args(args)
 
         # get a configured instance of the App
->>>>>>> 437a895f
         self.app = self.app_init(args)
 
         # Setup
@@ -60,14 +56,7 @@
 
     def run_profile(self):
         """Run an App using the profile name."""
-<<<<<<< HEAD
-        self.create_shelf_dir(profile.tc_temp_path)
-
-        # run the App
-        return self.run(profile.args)
-=======
         self.create_shelf_dir(self.profile.tc_temp_path)
 
         # run the App
-        return self.run(self.profile.args)
->>>>>>> 437a895f
+        return self.run(self.profile.args)