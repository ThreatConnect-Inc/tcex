exclude: ^lib
repos:
  - repo: https://github.com/pre-commit/pre-commit-hooks
    rev: v2.4.0
    hooks:
      - id: check-added-large-files
        args: ["--maxkb=500"]
      - id: check-ast
      - id: check-builtin-literals
      - id: check-case-conflict
      - id: check-docstring-first
      - id: check-json
      - id: check-merge-conflict
      - id: check-symlinks
      - id: check-toml
      - id: debug-statements
      - id: double-quote-string-fixer
      - id: end-of-file-fixer
      - id: mixed-line-ending
      - id: pretty-format-json
        args:
          - --autofix
        exclude: ^tests/.+/profiles.d/.*
      - id: requirements-txt-fixer
      - id: trailing-whitespace
  - repo: https://github.com/pycqa/bandit
    rev: 1.6.2
    hooks:
      - id: bandit
        args: [--exclude, tests]
  - repo: https://github.com/psf/black
    rev: 19.10b0
    hooks:
      - id: black
  - repo: https://gitlab.com/pycqa/flake8
    rev: 3.8.3
    hooks:
      - id: flake8
  - repo: https://github.com/pre-commit/mirrors-isort
    rev: v5.1.3
    hooks:
      - id: isort
  - repo: https://github.com/pycqa/pydocstyle
    rev: 5.0.2
    hooks:
      - id: pydocstyle
  - repo: https://github.com/asottile/pyupgrade
    rev: v2.7.1
    hooks:
      - id: pyupgrade
<<<<<<< HEAD
        exclude: ^lib
=======
>>>>>>> 1bc99670
        args:
          - --py3-plus
          - --py36-plus
  - repo: https://github.com/yunojuno/pre-commit-xenon
    rev: v0.1
    hooks:
      - id: xenon
        args:
          [
            "--max-average=B",
            "--exclude=local*",
            "--ignore=lib_*,local*,target,tests",
          ]
  - repo: local
    hooks:
      - id: pylint
        entry: pylint
        exclude: ^lib
        language: system
        name: pylint
        types: [python]<|MERGE_RESOLUTION|>--- conflicted
+++ resolved
@@ -48,10 +48,6 @@
     rev: v2.7.1
     hooks:
       - id: pyupgrade
-<<<<<<< HEAD
-        exclude: ^lib
-=======
->>>>>>> 1bc99670
         args:
           - --py3-plus
           - --py36-plus
