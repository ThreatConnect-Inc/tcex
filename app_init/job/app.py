--- conflicted
+++ resolved
@@ -12,34 +12,4 @@
         """Run the App main logic.
 
         This method should contain the core logic of the App.
-<<<<<<< HEAD
-        """
-        self.tcex.log.info('Counting indicators in: {}'.format(self.args.tc_owner))
-
-        # initialize the counts
-        self.indicator_count = 0
-        self.group_count = 0
-
-        # count indicators
-        self.count_indicators()
-
-        # count the groups if appropriate
-        if self.args.count_groups:
-            self.count_groups()
-
-        # output the results
-        if self.args.count_groups:
-            message = 'Found {} indicators and {} groups in {}'.format(
-                self.indicator_count, self.group_count, self.args.tc_owner
-            )
-        else:
-            message = 'Found {} indicators in {}'.format(self.indicator_count, self.args.tc_owner)
-
-        self.exit_message = message
-
-    # def start(self):
-    #     """Perform prep work before running App."""
-    #     self.tcex.log.debug('Running start.')
-=======
-        """
->>>>>>> 58460d55
+        """