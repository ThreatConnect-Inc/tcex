--- conflicted
+++ resolved
@@ -1,13 +1,10 @@
 # Release Notes
 
 ## 4.0.9
-<<<<<<< HEAD
 
 -   APP-4870 - [Transform] Loosen restrictions for custom function transform definition
 -   APP-4869 - [Inputs] Add strip() option to always_array input validation
-=======
 -   APP-4866 - [transfomr] Add Support for "Severity" and "Status" fields to Case
->>>>>>> 0d020bdc
 -   APP-4851 - [Util] Updated regex patterns for Playbook and TC variable to be more specific
 -   APP-4852 - [API] Send query params in body for GET requests
 -   APP-4846 - [transform] Add support for Batch API update which enables top-level associations.
