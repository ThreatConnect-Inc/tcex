# Release Notes

## 4.0.9

<<<<<<< HEAD
-   APP-4846 - [transform] Add support for Batch API update which enables top-level associations.
=======
-   APP-4851 - [Util] Updated regex patterns for Playbook and TC variable to be more specific
-   APP-4852 - [API] Send query params in body for GET requests
>>>>>>> 65cb2e00


## 4.0.8

-   APP-4717 - [API] Updated V3 API to include new endpoints (exclusionList, etc)
-   APP-4740 - Migrated to "uv" for package management
-   APP-4741 - Switched linters to "ruff" (including linting fixes)
-   APP-4743 - [API] Added support for "conditional-read-only" fields
-   APP-4744 - [API] Add support for v2 batch association changes
-   APP-4769 - [INPUT] Update EditChoice input type to handle new value pattern
-   APP-4806 - [API] Updated stage_assignee method for cases and tasks

## 4.0.7

-   APP-4601 - [pleb] Added jmespath custom functions to pleb to centralize functionality
-   APP-4604 - [transform] Added standard processing functions class
-   APP-4605 - [transform] Normalized the way null/empty values are handled in transforms (includes '')
-   APP-4620 - [transform] Added structured/contextualized exceptions to transform
-   APP-4632 - [transform] Added support for attribute.pinned field
-   APP-4640 - [api] Updated API hashing method to use SHA256 for FIPS compliance
-   APP-4656 - [transform] refactor how the custom predefined function works

## 4.0.6

-   APP-4472 - [API] Added NAICS industry classification module
-   APP-4482 - [API] Updated transforms to support new static methods
-   APP-4520 - [Util] Fixed TCEX string operations trim method
-   APP-4521 - [API] Updated support for IR endpoints
-   APP-4522 - [API] Updated batch module to support external date fields

## 4.0.5

-   APP-4442 - [Mitre] Updated MITRE module to support default value and make logging optional
-   APP-4443 - [API] Updated multiple API modules to be cached properties
-   APP-4444 - [Util] Replaced inflect package with inflection package
-   APP-4445 - [Util] Updated utils module to use inflection for case conversion

## 4.0.4

-   APP-4307 - [API] Added support for paginating indicator custom associations
-   APP-4334 - [API] Fixed issue where transform methods wasn't being called if value was not a string
-   APP-4380 - [API] Added support for external date fields to TI Transform model
-   APP-4381 - [Logging] Fixed API logging issues
-   APP-4383 - [API] Updated TC API module for changes in the V3 API
-   APP-4400 - [Input] Added support for KeyValue input type with None value
-   APP-4401 - [API] Fixed issue with Assignee model not calculating appropriate model type

## 4.0.3

-   APP-4245 - [Inputs] Added support for secure Redis (SSL and User/Pass)
-   APP-4246 - [Playbook] Removed support for AOT execution

## 4.0.2

-   APP-4155 - [API] Added Mitre Attack module for lookup by id or name
-   APP-4175 - [API] Updated API to support TC 7.3 API changes
-   APP-4187 - [Playbook] Updated inputs to support TC variable nested in a Playbook variable (Key Value List)

## 4.0.1

-   APP-4055 - [API] Updated v3 gen body to allow 0 and false in body
-   APP-4056 - [API] Updated Transforms to Support Email Group Type
-   APP-4057 - [Logging] Added lock to sensitive filter to fix concurrent update exception
-   APP-4075 - [APP] Added support for System App type
-   APP-4107 - [Config] Updated config submodule (tcex.json model) to support legacy App Builder Apps
-   APP-4108 - [API] Removed max_length and min_length from TI models

## 4.0.0

-   APP-3910 - [TcEx] Updated typing hint to Python 3.11 standards
-   APP-3911 - [TcEx] General code enhancement
-   APP-3914 - [TcEx] Restructured code for better programming interface
-   APP-3918 - [Inputs] Added App type specific models to use in app_inputs.py file in templates
-   APP-3925 - [CLI] Split CLI tools into a new project (tcex-cli)

## 3.x

### 3.0.9

-   APP-3943 - [API] Update Transforms to Support Email Group Type
-   APP-3981 - [API] Updated v3 gen body to allow 0 and false in body
-   APP-3972 - [Logging] Add lock to sensitive filter to fix concurrent update exception
-   APP-3993 - [KVStore] Added Redis password support

### 3.0.8

-   APP-3899 - [CLI] Updated error handling on CLI when downloading template files
-   APP-3900 - [CLI] Updated proxy support for CLI
-   APP-3906 - [CLI] Don't create requirements.lock file if any errors occurred during tcex deps.
-   APP-3922 - [API] Update TI Transforms to treat event_date field on some group types as a datetime transform.

### 3.0.7

-   APP-3859 - [API] Enhancements for ThreatConnect 7.x

### 3.0.6

-   APP-3857 - [CLI] Updated spectool for general improvements and fixes
-   APP-3862 - [Services] Updated request handling for Service Apps to process with a threadpool
-   APP-3863 - [API] Updated url() method in object_abc to resolve by id, xid, or summary when needed
-   APP-3866 - [API] Updated TQL as_str to use value for TQLOperators instead of name
-   APP-3867 - [CLI] Updated template commands to support nested directories
-   APP-3884 - [TcEx] Removed unused package dependencies
-   APP-3885 - [Logging] Added logging of specific environment variables

### 3.0.5

-   APP-3766 - [API] Added support for Security Labels on Attributes
-   APP-3775 - [Playbooks] Updated variable pattern regex to better handle mix variables types
-   APP-3776 - [CLI] Updated spectool for general improvements and fixes
-   APP-3805 - [API] Added TI Transforms module used to map a TI object to TC Batch or V3 format
-   APP-3810 - [Services] Added Support for Feed Service Apps
-   APP-3822 - [TcEx] Added type hints to cached_property, scoped_property, and registry to enable intellisense
-   APP-3825 - [API] Updated date format on TQL filters used in V3 api
-   APP-3826 - [Utils] Updated file operations module with more helper methods
-   APP-3827 - [Inputs] Updated sensitive.value property to address issue with latest requests module
-   APP-3831 - [API] Updated v3 base models to match TC 6.7.x documented structure
-   APP-3837 - [Decorators] Updated benchmark decorator

### 3.0.4

-   APP-3582 - [CLI] Updated spectool to automatically sort release notes by version when creating readme.md
-   APP-3586 - [CLI] Updated spectool to ignore outputPrefix for non-playbook apps
-   APP-3587 - [CLI] Updated spectool README.md generation for outputs
-   APP-3610 - [CLI] Updated spectool for general improvements and fixes
-   APP-3750 - [Batch] Updated batch_submit method to accept content as dict or string
-   APP-3751 - [API] Updated API module for new case filters (cal_score, missing_artifact_count, threat_assess_score)
-   APP-3752 - [API] Updated API module for file action and file occurrence support
-   APP-3753 - [API] Updated API module for new task filter (missing_artifact_count)
-   APP-3748 - [Inputs] Added result Limit on resolving magic variables
-   APP-3747 - [API] Added support for Group -> Victim Asset Associations
-   APP-3753 - [API] Updated API module for new task filter (missing_artifact_count)
-   APP-3754 - [API] Updated group_model to address API spec discrepancy
-   APP-3756 - [KeyValue] Added KeyValueMock, an implementation of KeyValueABC only for testing and running apps locally
-   APP-3757 - [AppConfig] Updated inputs to support external Apps (no install.json)
-   APP-3758 - [Token] Updated exit module to not invoke token thread for external Apps

### 3.0.3

-   APP-3489 - [CLI] Fixed issue with invalid tuple in help string
-   APP-3522 - [Session] Fixed issue in TC session method for passing boolean values (verify)
-   APP-3498 - [CLI] Fixed CLI file_hash reference error
-   APP-3532 - [CLI] Update spectool command to manage package name
-   APP-3533 - [CLI] Multiple fixes and tweaks to spectool
-   APP-3544 - [CLI] Updated spectool to exclude serviceConfig inputs from layout.json file
-   APP-3549 - [CLI] Updated spectool to exclude hidden inputs from layout.json file

### 3.0.2

-   APP-3456 - [Batch] Added support for the following group types: Attack Pattern, Course of Action, Malware, Tactic, and Tool
-   APP-3459 - [CLI] Added support for deprecated_apps in spectool when generating install.json
-   APP-3468 - [Pleb] Fix ScopedProperty to properly invoke it's wrapped function
-   APP-3470 - [Logging] Update logging filter to handle empty sensitive values
-   APP-3471 - [Session] Updated external session to better support Retry-After for non compliant API providers
-   APP-3472 - [CLI] Updated package command to add runtimeVariables to features in install.json
-   APP-3473 - [Playbooks] Added a feature to playbooks module to write additional data to KV store for test validation

### 3.0.1

-   APP-3432 - [CLI] Fixed issue where numeric values are getting stripped from input name during validation
-   APP-3433 - [CLI] Fixed issue where class names are getting improperly title cased when generating app_inputs.py
-   APP-3434 - [CLI] Added validation to spectool to ensure input names are unique
-   APP-3443 - [CLI] Fixed logging issue on error message for validate feature
-   APP-3448 - [AppConfig] Added entry to spec file for storing local notes
-   APP-3450 - [CM] Updated Case Management as_entity method
-   APP-3451 - [Inputs] Add Case Management field types to use in app_inputs.py file
-   APP-3452 - [Inputs] Added support for only_fields (replacing only_value) parameter on entity_input validation
-   APP-3453 - [CM] Updated CM logic to better handle JsonNode types defined by TC OPTIONS endpoint
-   APP-3454 - [CLI] Fixed issue with Retry entry when generating spec files

### 3.0.0

> New docs site: https://threatconnect.readme.io/docs/overview

-   APP-2294 - [TI] Added support for V3 TI API
-   APP-3403 - [TI] Added support for Last Modified field on Groups (TC >=6.5.0)
-   APP-3028 - [CM] Updated Case Manage V3 modules to use datamodels for consistency with TI module
-   APP-3402 - [CM] Added support for CM/TI links (TC >=6.5.0)
-   APP-2296 - [Inputs] Changed inputs model logic to use datamodels for all App types
-   APP-3146 - [Inputs] Added support to mask sensitive App inputs/outputs
-   APP-2486 - [CLI] Replace old CLI commands with single "tcex" command
-   APP-3408 - [CLI] Added spectool feature to CLI command
-   APP-2385 - [Utils] Updated datetime methods to use Arrow (https://github.com/arrow-py/arrow) package
-   APP-2485 - [Batch] Updated writer/submit methods for better support
-   APP-3411 - [Services] Added support for UpdateTriggerValue message in service Apps (TC >=6.5.0)
-   APP-2488 - [TI] Moved common TI methods to new ti_utils module
-   APP-2434 - [TcEx] Added support for protecting sensitive values in Apps and framework
-   APP-2489 - [TcEx] Added typing hints to public methods
-   APP-3346 - [TcEx] Added support for exit code of 4 (hard fail/no retry) for playbook Apps
-   APP-3347 - [TcEx] Change message.tc (exit message) behavior to rewrite file on each execution
-   APP-2660 - [AppConfig] Updated install.json module to fully support all feature types
-   APP-3353 - [AppConfig] Added support for new deprecatesApps and output.encrypt fields in the install.json
-   APP-3389 - [AppConfig] Added support for Action based retries in Playbook Apps
-   APP-3014 - [API] Updated path structure of all TC API module code
-   APP-2487 - [Docs] Moved all documentation to hosted site
-   APP-3343 - [STIX] Moved STIX module to new repo
-   APP-2292 - [Testing] Moved App testing framework to new repo
-   APP-2295 - [Templates] Moved App templates to new repo

## 2.x

### 2.0.28

-   APP-3325 - [Token] - Added proxy support to token renewal (ENV Server).

### 2.0.27

-   ESUP-212 - [CM] - Added support for both the read-only and readOnly properties.
-   APP-3200 - [CM] - Added support for PDF download in the CM module.

### 2.0.26

-   APP-3130 - [TI] - Added ability to iterate over all Tags currently in system.
-   APP-3149 - [Inputs] - Added support for resolving FILE, TEXT, and KEYCHAIN values [TC 6.4].
-   APP-3147 - [CM] - Updated artifact_filter property to excluded when using the to_dict method.
-   APP-3184 - [Session] Updated user agent on TC and external sessions to be include TcEx version and App name/version.
-   APP-3185 - [CLI] Added timeout to tclib when running the pip install command (App Builder).
-   APP-3187 - [CM] Updated CM module for new fields and filters.

### 2.0.25

-   APP-3069 - [Batch] Added support for new group types.
-   APP-3133 - [Dep] Limited tzlocal dependency < 3.0.
-   APP-2981 - [CM] Added support for attributes.

### 2.0.24

-   APP-3016 [Session] Updated tc_session to better evaluate the auth method.
-   APP-3017 [Testing] Added support for TCBatch to the testing framework.
-   APP-3023 [CLI] Updated tcpackage command to remove any nested zip files in a project.

### 2.0.23

-   APP-2942 [TI] - Added support for 6 new group types (supported in TC 6.3).
-   APP-2943 [CLI] - Updated tcpackage to fix issue with erroneous excludes.
-   APP-2944 [STIX] - Added support for Email Subject indicator type in STIX module.
-   APP-2958 [CLI] - Updated the tcvalidate command to support the new EditChoice input type (supported in TC 6.3).

### 2.0.22

-   APP-2662 [STIX] Added several STIX object mapping types in model.py.
-   APP-2665 [Testing] Updated session recording to fix issue in STIX module.
-   APP-2711 [STIX] Updated STIX parser to only support single pattern indicators.
-   APP-2712 [TcEx] Updated adding of signal handler to catch when added to non-main thread.
-   APP-2717 [TI] Updated pagination logic for TI module.

### 2.0.21

-   APP-2475 [Batch] Fixed batch method signature in tcex.py.
-   APP-2476 [Batch] Fixed tag and security label write mode properties in batch submit module.

### 2.0.20

-   APP-76 [Batch] Added tagWriteType and securityLabelWriteType to batch module (settings).
-   APP-2469 [Batch] Added batch writer and batch submit modules to support Web API Service Apps.
-   APP-2329 [STIX] Updated module to parse `threat-actor` from STIX object.
-   APP-2437 [STIX] Updated module to write https url indicator to batch files.
-   APP-2438 [STIX] Updated module to parse objects with multiple simultaneous patterns.
-   APP-2462 [CLI] Updated `tcpackage` CLI command to retain smtpSettings feature.
-   APP-2463 [Service] Improved API Service response body handling.
-   APP-2467 [Service] Added broker test message for Service Apps when heartbeats are missed.
-   APP-2457 [Session] Updated session methods to use default_args instead of args.
-   APP-2465 [Session] Added methods for sessions for multiprocess support in Apps.
-   APP-2466 [TcEx] Updated signal handling logic to not exit with error when thread is not MainThread.
-   APP-2464 [TI] Updated TI module to work in forked instance.
-   APP-2305 [Testing] Added hash_eq operator to testing framework.
-   APP-2459 [Testing] Updated testing framework to properly support Apps using multi-choice inputs and permutations.

### 2.0.19

-   APP-2044 - [Testing] When generating test profiles with --negative, environments will be copied from base profile and "negative" appended.
-   APP-2128 - [Playbook] Accept any iterable for array types when creating outputs.
-   APP-2129 - [Playbook] Enhance add_output() to add None values to array types when append=True.
-   APP-2130 - [CM] Add forward-reference type hints.
-   APP-2140 - [CLI] Add missing file for API Service template.
-   APP-2186 - [KVStore] Add parameter to disable decoding of value read by read().
-   APP-2219 - [CLI] update tctest to allow user to re-enter choice inputs if they enter a bad value.
-   APP-2228 - [CLI] Add several validations for feed job apps.
-   APP-2179 - [Service] Add support for Acknowledge commands.
-   APP-2180 - [Input] Updated resolved_args method to properly handle resolving arguments that come in as a list.
-   APP-1940 - [Profile] Updated merge_inputs method to resolve playbook variables for permutation check.

### 2.0.18

-   APP-1829 - [Session] Added logic to use http instead of https for proxy.
-   APP-2044 - [Testing] Enhance tctest --negative to copy environments from base profile and add 'negative'.

### 2.0.17

-   Update setup.py package_data to include STIX parser lark file.
-   APP-1829 - [Session] Added logic to attempt to handle "[SSL: WRONG_VERSION_NUMBER] wrong version number" error new to urllib3.

### 2.0.16

-   APP-1807, APP-1801 - [STIX] Remove dependency on Dendrol and replace with lark parser.

### 2.0.15

-   APP-891 - [STIX] Added additional support for consuming and producing STIX documents.
-   APP-1212 - [Testing] fixed output deletion issue for skipped test when --merge_outputs is used.
-   APP-1244 - [Testing] Added the is_json operator to assist in testing validation.
-   APP-1406 - [Testing] Fixed testing issue centered around the `validation_criteria` field present during bulk tests.
-   APP-1407 - [Testing] Fixed issue encountered when `validation_criteria` is set in a test profile (apps that use batch).
-   APP-1413 - [Testing] Converts option inputs that have a value of null to use #App:1234:null!String.
-   APP-1641 - [Batch] Fixed issue that batch delete that prevented single submission or last submission from working.
-   APP-1642 - [Service] Increased tc_svc_broker_conn_timeout arg to 60 to address disconnect issue in API service.
-   APP-1643 - [Template] Added "no-commit-to-branch" feature to the pre-commit configuration.
-   APP-1760 - [KVStore] Updated module to support new endpoint for PLAT-1237 in support of service Apps running on MEO.

### 2.0.14

-   APP-1394 - [Batch] Updated batch data processing to handle max sizes appropriately.

### 2.0.13

-   APP-1296 - [Session] Updated external session retry to accept a URL for retry mount.
-   APP-1366 - [Batch] Fixed issue in batch where self.\_file_threads was not getting updated appropriately.

### 2.0.12

-   APP-1126 - [Logger] Compress backup log files and increase backup count to 25.
-   APP-1127 - [Batch] Fixed issue with recursion when having a large number of associations.
-   APP-1128 - [Batch] Updated DEBUG feature to assist in testing batch module..
-   APP-1129 - [Batch] Added support for batch_max_size to truncate the batch job at ~75Mb.
-   APP-1130 - [Batch] Removed file_contents getter and setter method.
-   APP-1131 - [Session] Updated request_to_curl method in Utils module to truncate body and not write body to disk.
-   APP-1262 - [AppFeature] Update advanced_request module to take output_prefix as an arg.
-   APP-1263 - [Session] Updated session module to only log curl command when request receives an invalid response or enabled globally.
-   APP-1264 - [Logger] - Updated logger modules to set default encoding to "UTF-8" when no value set at the OS level.
-   APP-1266 - [Utils] Update utils datetime module to include a chunk_date_range method to be used in job Apps that need to break request into smaller time-frames.
-   APP-1267 - [Batch] Add batch callback method to batch module to allow downloading/processing of data while batch job polls for status.
-   APP-1268 - Update the default temp directory to use an OS appropriate value.
-   APP-1272 - [AppConfig] Removed feature to update install.json and layout.json for advanced_request.
-   APP-1280 - [Session] Add ability to mask the body when logging curl command.

### 2.0.11

-   APP-1107 - Added MITRE ATTACK Utils methods to return the properly formatted tag value.
-   APP-1119 - Updated to batch module to handle recursion issue with integrations that have a large number of group associations.

### 2.0.10

-   APP-890 - Added discoverTypes to Ready command for API Services.
-   APP-939 - Restructured Service module to better support API Services.
-   APP-943, APP-1027, App-1036 - Updated ReadArg and IterateArgs decorators for better transform and validator support.
-   APP-944 - Added rate limit and 429 (too-many-requests) in external session module.
-   APP-964 - Updated inputs module to allow duplicate args (advanced request requirement).
-   SUP-8557 - Updated how the Threat Intelligence module was adding observations to ThreatConnect objects.
-   APP-865, APP-1021, APP-1030, APP-1086 - Added minor enhancements.

#### Testing framework

-   APP-921 - Updated default operator rule for test cases.
-   APP-926 - Updated profile generation to not add String type to all inputs.
-   APP-935 - Updated tcinit to include custom_feature.py when missing.
-   APP-936 - Updated test handling when incorrect stage data is provided.

### 2.0.9

-   APP-849 - Updated request_to_curl method to handle proxy values properly.
-   APP-852 - Moved jmespath package from dev dependencies to standard dependencies.

### 2.0.8

-   APP-796 - Updated Advanced Request Method to always write output variable.
-   APP-813 - Updated datastore and cache modules; renamed ttl_minute to ttl_seconds, added handling of 0 or null ttl_second value.
-   APP-815 - Updated session_external to not raise RetryError.
-   APP-816 - Updated tcinit to not fail when no tcex.json file is present.

### 2.0.7

-   APP-780 - Added truncate method to Utils module.
-   APP-786 - Updated logger to address TypeError exception.
-   APP-789 - Updated pre-commit configuration for App templates.
-   APP-790 - Added new Advance Request feature for App that utilize a remote API.
-   APP-791 - Updated session and session_external to not require an instance of tcex.
-   APP-792 - Updated services module to support sending failed message on ack.
-   APP-793 - Updated session to not create curl logs when sending API logs.

#### Testing framework

-   APP-77 - Added mechanism to tell if Webhook service Apps fired in testing framework.
-   APP-88 - Added "magic" variable expansion for tctest interactive mode.
-   APP-715 - Updated validation for tags to be case insensitive in testing framework.
-   APP-746 - Updated to address issue with email validation in testing framework.
-   APP-769 - Added rargs property to profile for custom methods in testing framework.

### 2.0.6

-   APP-79 - Added curl command to the log file at debug level to assist in troubleshooting.
-   APP-80 - Added support for **comment** in testing profile.
-   APP-87 - Added check for invalid values in profile for Boolean inputs.
-   APP-102 - Added pytest fixture for testing sessions.
-   APP-557 - Added update logic for profiles to convert static String inputs to Staged KVStore variables.
-   APP-561 - Updated pre-commit template file to support large files on commit.
-   APP-676 - Updated --interactive mode to support all input types.
-   APP-677 - Added --negative flag to tctest command to auto-generate negative test profiles.
-   APP-78, APP-82, APP-83, APP-84, APP-85, APP-86, APP-87, APP-106, APP-219 - Enhanced testing framework.

### 2.0.5

-   Updated testing framework to decouple App version of TcEx and testing version.
-   Updated deepdiff validation method to better handle OrderedDicts.
-   Added simple caching to env_store.
-   Added session recording & playback for testing framework.
-   Added automatic staging of inputs to kvstore for testing framework.
-   Added additional support for batch in testing framework.

### 2.0.4

-   Updated decorator method logging.
-   Updated testing framework validation template to support dynamic output variable.
-   Updated testing framework validation template to validate output variable consistency.
-   Updated profile module to support variable from env store server.
-   Updated OnException decorator to log traceback.
-   Multiple enhancement and fixes to testing framework.

### 2.0.3

-   Added `is_variable()` method to Playbook module.
-   Updated ReadArgs decorator to return None when arg doesn't exist.
-   Updated ReadArgs to not log input value.
-   Added new Permutations class to app_config_object module.
-   Added new Profile and ProfileInteractive Classes to app_config_object module.
-   Added new TcexJson Class to app_config_object module.
-   Moved all testing template generation/download logic to consolidated templates.py file.
-   Added schema management to InstallJson class.
-   Added schema management to LayoutJson class.
-   Multiple updates for App testing framework.
    -   Updated testing framework to support permutations for Service Apps
    -   Added **--replace_exit_message** CLI flag for pytest to replace outputs for test cases
    -   Added **--replace_outputs** CLI flag for pytest to replace outputs for test cases
    -   Added **--merge_outputs** CLI flag for pytest to merge new outputs with existing outputs for test cases
    -   Profile schema is now managed and old profiles will be automatically updated
    -   Changed default run method for Service Apps to be subprocess instead of thread.
-   Updated **tcinit** CLI command.
    -   Removed **--action** CLI arg
    -   Added **--update** CLI arg to enable updates of non-customized template files
    -   Added **--migrate** CLI arg to enable migration of non-compliant PB Apps
    -   Added **--layouts** CLI arg to allow for dynamic creation of example layout.json based on install.json
    *   The **tcinit** command now store the template in the tcex.json file to allow easier updates
-   Updated **tcpackage** CLI command.
    -   Moved logic that updates the install.json to the InstallJson class
    -   Updated to use InstallJson and LayoutJson objects
-   Updated **tctest** CLI command.
    -   Added **--interactive** flag to allow for dynamic creation of testing profile.
    -   Updated to use new Profile Class and Template Classes
-   Updated **tcvalidate** CLI command.
    -   Updated to use InstallJson and LayoutJson objects
    -   Updated validation logic for layout.json
-   Multiple updates to App templates to remove subprocess.
    -   Added `run()` method to run.py template for job and playbook Apps
    -   Added app_lib.py dependencies for all App types
    -   Updated **main**.py to call run method of run.py
-   Added logging of TcEx path.
-   Updated Utils Class to no longer require tcex instance.

### 2.0.2

-   Updated requirement for stdlib-list to >= 0.6.0 to support Python 3.8.
-   Updated test cases to call setup/teardown instead of start/done.
-   Added pydocstyle as a development dependency.
-   Removed isort from App template pre-commit file.
-   Multiple updates for templates and testing logic for Service Apps.
-   Issue-103 - added support for ThreatConnect ThreatIntelligence File Actions.
-   Issue-107 - added check for missing config file for external Apps.
-   Issue-110 - added example for associations using Threat Intelligence Module.
-   Issue-111 - updated trace logger method for Python 3.8.x changes.

### 2.0.1

-   Updated bin module to delete reference to removed profile and run files.
-   Updated setup.py for long_description.
-   Updated README.md to include all dependencies.

### 2.0.0

-   Added support for ThreatConnect Case Management.
-   Added support for ThreatConnect Service Apps.
-   Updated templates to support changes in tcex 2.0.
-   Updated code to support Python 3.6+, removing support for all older versions of Python.
-   Removed old tcrun and tcprofile commands.
-   Breaking Change: Multiple updates to `playbook` module logic.
-   Breaking Change: Moved datetime methods in tcex.utils.xxx to tcex.utils.datetime.xxx.
-   Breaking Change: Reworked App decorators to improve usability.
-   Breaking Change: Renamed `start()` and `done()` methods in templates to `setup()` and `teardown()`.
-   Breaking Change: Removed `tcex.s()` method.
-   Breaking Change: Removed `tcex.data_filter` property and module.
-   Breaking Change: Removed `tcex.request` property and module.
-   Breaking Change: Removed `tcex.resources` property and module.
-   Breaking Change: Removed `tcex.safetag()` method.
-   Breaking Change: Removed `tcex.safeurl()` method.
-   Breaking Change: Updated `tcex.safe_indicator()` method input params.
-   Breaking Change: Updated `tcex.safe_url()` method input params.
-   Breaking Change: Updated `tcex.safe_tag()` method input params.

## 1.x

### 1.1.8

-   Improved support for TI module to support creating files given a unique_id.
-   Updates to playbook modules to remove logging affecting environment servers.

### 1.1.7

-   Updates to testing framework for custom validation.
-   Updates to the docs for multiple modules.
-   Multiple updates to testing framework.

### 1.1.6

-   Updated deleted() method of TI module to yield results instead of returning raw response.
-   Updates to testing framework for custom methods when testing profiles.
-   Updated inputs to ensure args provided via sys.argv take precedent over all other args.
-   Added new service_id arg for service Apps.
-   Added POC of session_external. Python requests session with auto-proxy configuration.
-   Updated excludes for tcpackage command for pytest report folders.

### 1.1.5

-   Updated validation module to handle local imports and shared modules.

### 1.1.4

-   Added additional support for v2 API endpoints.
-   Added support for new appId field in the install.json.
-   Updated validation command to better handle packages with nested modules.
-   Updated PB module to handle execution with no requested output variables.
-   Updated PB module to handle null values in BinaryArray.
-   Updated TI modules to better handle conversion to and from TCEntity.
-   Updated external App template to allow passing configuration in on TcEx() initialization.
-   Multiple updates for testing framework.

### 1.1.3

-   Added cache handler to logging module.
-   Updated args module to use dict input over sys.argv when possible.
-   Updated args module replaced required args with a default value when possible.
-   Updated testing module for args changes and more.
-   Updated logging add handler calls in multiple modules.
-   Renamed args module to inputs.
-   Removed reference to args in logging module.

### 1.1.2

-   Updates to token and args modules to better support testing framework and external Apps.
-   Added kwargs on tcex init for external Apps.
-   Updates to testing templates.

### 1.1.1

-   Moved registration of default token to default_args method to address issue with secure params.
-   Updated template files.
-   Updated build process for wheel files.
-   Updated permutations generation to include hidden inputs.

### 1.1.0

-   Restructured tcex modules into individual directories.
-   Added services module for service Apps.
-   Added token module to manage tokens for all types of Apps.
-   Moved token renewal from session to new token module.
-   Updated multiple module to simplify testing.

### 1.0.7

-   Updated logging formatter for issue in py2.
-   Updated test_case to automatically create profile output.

### 1.0.6

-   Reworked logging for the TcEx framework to provide better flexibility.
-   Updated logging of batch sizes to not log when there is not content.
-   Moved the logging of App info to the args call.
-   Added trace logging level (unsupported in platform currently).
-   Added new testing module using pytest.

### 1.0.5

-   Updated arg parsing to better handle delimited input strings for secureParams/AOT input.
-   Updated TI module to better handle filters and retrieving generic indicator/group types.
-   Updated logging initialization to ensure user provided log path is available before adding file handler.

### 1.0.4

-   Updated datastore module to prevent creating of empty record on index creation.
-   Updated batch module to support additional debugging features.

### 1.0.3

-   Updated playbook read for `\s` replacement issue in Python 3.7.
-   Updated utils `unix_time_to_datetime()` method to handle unix timestamps with milliseconds that are not floats.
-   Updated TI module with changes for indicators data.
-   Updated tcinit for temporary proxy fields names.

### 1.0.2

-   Updated **read_embedded** to escape newline characters in embedded string values

### 1.0.1

-   Updated **install.json** schema validation to ensure that **displayName** contains a minimum of three characters
-   Updated **read_embedded** to cast data value to a string
-   Made minor updates to the TI module

### 1.0.0

-   Added new Threat Intel (TI) module to interact with ThreatConnect REST API
-   Added support of "\s" characters to be replaced automatically with a space (" ") character on user string input in Playbook Apps
-   Added templates for external Apps
-   Updated **read_embedded method** to deserialize nested variables before replacement
-   Updated Utils module to better handle datetime timezone conversions

## 0.x

### 0.9.13

-   Updated **ReadArg** decorator to support `fail_on` parameter
-   Updated **IterateOnArg** decorator to support `fail_on` parameter and removed `fail_on_empty`
-   Updated `Datastore` module to support no ID for POST and GET methods

### 0.9.12

-   Added new **FailOnInput** decorator
-   Changed **FailOn** decorator to **FailOnError** with arg input changes to enable
-   Added additional logging to **IterateOnArg** decorator

### 0.9.11

-   Reverted change to Playbook module `read()` method for null value returned when Array is True

### 0.9.10

-   Updated App templates to call `parse_args()` from **init** method
-   Updated `IterateOnArg` decorator to take an addition default value
-   Updated `IterateOnArg` to exit or log when no data is retrieved from Redis
-   Updated `TcExRun` module to detect v3 profile args section by either optional or required field
-   Updated `TcExProfile` module to use new **layout.json** output logic and always display output variables unless display value exists and return negative validation

### 0.9.9

-   Added new `Cache` module
-   Added new `DataStore` module
-   Updated App templates to ignore or exclude definitions
-   Updated `tcprofile` **permutation_id** to handle 0 index
-   Updated `tcpackage` command to not add **commitHash** if value is None
-   Updated `tcvalidate` command to handle permission errors when using **pkg_resources**
-   Updated **install.json** schema to include **commitHash**

### 0.9.8

-   Fixed issue with `sqlite` being imported while not required for Apps
-   Updated `tcprofile` to better support App bundle projects

### 0.9.7

-   Updated :py:mod:`~tcex.tcex_args` module to parse injected params using a **=** separator instead of a space+ Updated `tcprofile` command to support permutations logic for Apps with **layout.json** conditional input parameters
-   Updated `tcprofile` command to update the profile schema to **v3**. Note that **app.arg** is now **app.arg.optional** and **app.arg.required**.
-   Updated `tcrun` arg parsing logic to use a **=** separator instead of a space
-   Updated Batch module to support new 5.8+ merge of file hash feature

### 0.9.6

-   Added a fix for `tcvalidate` output display statement validation
-   Updated **install.json** schema file
-   Updated `tclib` to error when environment variables are not available
-   Updated Batch module to handle **xid** as **str** for **py2** Apps

### 0.9.5

-   Enabled **package_data** in **setup.py** for JSON schema files

### 0.9.4

-   Switched from **setup.py package_data** to **MANIFEST.in** for JSON schema files

### 0.9.3

-   Added new `tcvalidate` command for App Builder
-   Added validation of **layout.json** schema, inputs, and outputs
-   Migrated JSON validation files from App to TcEx

### 0.9.2

-   Added new `FailOn` App decorator
-   Updated **run.py** in Playbook templates to handle **TypeError** on incorrect action
-   Updated `tcpackage` command to suggest proper fix for missing modules
-   Updated `tcrun` to handle null value in args

### 0.9.1

-   Fixed issue in `tcpackage` with handling errors
-   Updated `tcpackage` command to validate import module for **.py** file in project-root directory
-   Updated `tcpackage` moving **install.json** validation to top level
-   Updated `tcpackage` to support `--ignore_validation` arg. Using this flag will cause the command to not exit on validation errors.
-   Updated **install.json** schema file to support new `feedDeployer` Boolean field
-   Updated `run.py` template file to ensure proper paths are set for an App

### 0.9.0

-   Updated all optional args in Batch module for Group/Indicator objects to kwargs. This will allow easier updates for new values in the future.
-   Updated the decode arg on the read Binary/BinaryArray methods to be False by default. When set to True, the `read()` method cannot be used in some use cases.
-   Updated the Group and Indicator object in the Batch module to only produce random and unique xids when an xid is not provided. These objects will no longer produce a unique and reproducible xid.
-   Added new App templates and updated templates with new files and content
-   Added :py:mod:`~tcex.tcex_args` module to include all args related methods from the :py:mod:`~tcex.tcex` module
-   Updated :py:meth:`~tcex.tcex.TcEx.request` method to include proxy settings
-   Updated `tcprofile` to include an epilog with command instructions on environment setup **(> tcprofile -h)**
-   Updated `tcprofile` to split the args section to support "default" args and "app" args
-   Updated `tcinit` to support templates instead of types
-   Updated `tcinit` to include an epilog with template definitions **(> tcinit -h)**
-   Updated `tcinit` to download additional files required for building Apps
-   Updated `tcrun` to support update args schema in profiles
-   Removed `tcex.jobs()` module
-   Removed `tcex.request_external()` method
-   Removed `tcex.authorization()` method
-   Removed `tcex.authorization_hmac()` method
-   Removed `tcex._authorization_token_renew()` method
-   Updated **all** code to standard formatting and structure
-   Updated and restructured Documents

### 0.8.27

-   Added decorator to provide common methods for Playbook Apps.
-   Added logic to `tcpackage` to do basic syntax validation of `.py` and `.json` files
-   Added :py:meth:`~tcex.tcex_playbook.TcExPlaybook.add_output` and :py:meth:`~tcex.tcex_playbook.TcExPlaybook.write_output` methods to provide an alternative way to write Playbook output data
-   Added access to resolved args
-   Updated `tclib` logic for **lib_latest** symbolic link

### 0.8.26

-   Updated `tcinit` to include **migration** as an action to help convert non-App Builder compliant Apps
-   Updated Utils module for additional method to determine local timezone
-   Updated Utils module to output correct **total_weeks** value

### 0.8.25

-   Updated `tcinit` command CLI option `--upgrade` to download additional files
-   Updated `tcrun` command to use **dockerImage** parameter from **install.json** or profile
-   Updated `tcrun` command to support new **autoclear** value in profile
-   Updated `tclib` to create a symbolic link to the latest Python lib directory
-   Updated `tcpackage` command to add **commitHash** value to **install.json**
-   Updated :py:mod:`~tcex.tcex` module to log **commitHash** value
-   Updated the `.gitignore` file for App templates

### 0.8.24

-   Fixed GH issue #(60)
-   Updated App templates. Added **tc_action** logic to handle launching **action** methods in the App class
-   Added `--docker` flag to `tcrun` command to launch App in docker container

### 0.8.23

-   Updated Batch module to handle Attribute values of False
-   Added `read_array` method to Playbook module
-   Updated App templates to include **start** and **done** methods
-   Update **tcprofile** to create the **tcex.d** directory automatically

### 0.8.22

-   Removed `__slots__` on Batch module due to issues with Python 2
-   Updated **tcinit** and corresponding App templates

### 0.8.21

-   Added PDF method to Resource module for supported Group types
-   Added **task_id** method for Task class
-   Added **date_added** property to Indicator and Groups objects
-   Added **last_modified** property to Indicator objects
-   Updated **tcrun** for handling Binary/BinaryArray validation

### 0.8.20

-   Fixed deletion in Batch module for TC instances < 5.7

### 0.8.19

-   Removed **app.lock** logic
-   Updated **file_content** logic for Documents and Reports
-   Added `add_file()` method for batch Group objects
-   Added **playbook_triggers_enabled** parameter to Batch module (requires ThreatConnect 5.7)

### 0.8.18

-   Made minor change to batch poll
-   Updated Batch module `close()` method to check for xids-saved file existence before deletion

### 0.8.17

-   Added **app.lock** file to temp directory to ensure single execution

### 0.8.16

-   Removed debugging flag from Batch module and replaced with logic to control debug externally
-   Updated batch-poll method logic to poll more frequently
-   Update Resource module to allow the addition of a body when reading from the datastore

### 0.8.15

-   Added signal handler to tcex to gracefully handle interrupts
-   Added new `tcinit` command to download files required for a new App or update files in an existing App
-   Updated batch-poll method to automatically calculate poll interval. **REMOVED** interval-method parameter
-   Updated Batch module to raise error on batch-status poll timeout
-   Updated \***\*main**.py\*\* to version 1.0.2
-   Moved and added supporting file to **app_init** directory

### 0.8.14

-   Added :py:meth:`~tcex.tcex_batch_v2.TcExBatch.close` method to allow cleanup of temp files when batch job is done
-   Added global overrides for **halt_on_error** in Batch module
-   Fixed issue with token renewal not failing properly on error
-   Updated logging method to ensure all messages are logged to file
-   Updated logging method to skip API logging during token renewal
-   Changed tcrun to not use shell on Windows systems

### 0.8.13

-   Updated Batch module to use Submit Job/Submit Data for deletes
-   Replaced **tcex_develop** arg with branch arg for tclib command
-   Added :py:meth:`~tcex.tcex_batch_v2.TcExBatch.generate_xid` method to help generate a unique and/or reproducible xid
-   Added default value for Email score in Batch module

### 0.8.12

-   Added active property to Indicator type objects
-   Updated :py:meth:`~tcex.tcex_batch_v2.TcExBatch.save` method be best effort
-   Updated :py:meth:`~tcex.tcex_batch_v2.TcExBatch.submit_file` to handle None value being returned
-   Updated `attribute()` methods to handle unique values when using a formatter
-   Fixed issue with **--unmask** arg not working on tcrun command

### 0.8.11

-   Merged AOT feature in prep for 5.7
-   Added :py:meth:`~tcex.tcex.TcEx.install_json` method to load **install.json**, which is used in the injection method to determine the structure on the param values
-   Added :py:meth:`~tcex.tcex_batch_v2.TcExBatch.save` method to save batch data to disk to reduce memory usage of the App
-   Updated the logic in :py:meth:`~tcex.tcex.TcEx.default_args` method to handle both injecting secureParams and AOT params depending, on selected feature.
-   Updated :py:meth:`~tcex.tcex.TcEx.inject_params` method to be public and generic and to allow params to be injected manually
-   Updated :py:mod:`~tcex.tcex_redis` module to support additional Redis methods required for AOT
-   Updated :py:meth:`~tcex.tcex_playbook.TcExPlaybook.read_binary` and :py:meth:`~tcex.tcex_playbook.TcExPlaybook.read_binary_array` methods to support b64decode and decode params
-   Updated :py:meth:`~tcex.tcex_batch_v2.Report` module to make the Report file name optional for updates in 5.7
-   Updated examples in Documents
-   Fixed validation issues in tcrun

### 0.8.10

-   Updated **submit_create_and_upload** method to clear raw list after submission
-   Rewrote **results_tc** method to handle updates to key/value pairs
-   Updated tcrun to automatically create required directories
-   Updated tclib to support building tcex develop version with **--tcex_develop** CLI flag

### 0.8.9

-   Rewrote tcrun and tcprofile commands
-   Removed tcdata commands
-   Changed logging of unsupported args to only show when App retrieves args
-   Changed **read_binary_array** method to decode Redis data automatically

### 0.8.8

-   Updated :py:meth:`~tcex.tcex.TcEx.exit` methods to treat exit code of 3 as non-failure
-   Updated v2 Batch createAndUpload

### 0.8.7

-   Updated secure params injection to handle pipe-delimited multiple-choice values

### 0.8.6

-   Fixed issue with API logging not working when secure params are enabled
-   Fixed issue with API logging timestamp precision

### 0.8.5

-   Updated tcdata for Playbook variable creation during staging testing data
-   Updated tcex logging for level and removal of stream logger once API logger is initialized

### 0.8.4

-   Updated tcdata to handle binary array
-   Updated tclib command to support environment variables in **tcex.json** file
-   Added initial functionality for v2 Batch **create and upload**

### 0.8.3

-   Updated regex for Playbook variables

### 0.8.2

-   Updated Tcdata module for local testing
-   Updated Batch v2 API

### 0.8.1

-   Updated secureParams loading order
-   Updated :py:mod:`~tcex.tcex_logger` module
-   Updated :py:mod:`~tcex.tcex` module to only import modules when required
-   Moved :py:meth:`~tcex.tcex_utils.TcExUtils.inflect` to the Utils module
-   Updated documents for Metrics, Notifications, and Batch

### 0.8.0

-   Added **tcex.session** to provide access to the ThreatConnect API using Requests' native interface
-   Added :py:mod:`~tcex.tcex_batch_v2` module to replace the Jobs module starting in ThreatConnect 5.6
-   Added msg to :py:meth:`~tcex.tcex.TcEx.exit` methods
-   Changed :py:meth:`~tcex.tcex.TcEx.exit_code` method to a property with a setter
-   Changed :py:meth:`~tcex.tcex.TcEx.request` property to a method
-   Updated multiple methods to use :py:mod:`~tcex.tcex_session` instead of :py:mod:`~tcex.tcex_request`
-   Renamed Logger module to be consistent with other modules
-   Removed second arg from :py:meth:`~tcex.tcex.TcEx.expand_indicators` method
-   Removed owner parameter from :py:mod:`~tcex.tcex_resources.Datastore` module
-   Added deprecation warning for the following methods: :py:meth:`~tcex.tcex.TcEx.bulk_enabled`, :py:meth:`~tcex.tcex.TcEx.job`, :py:meth:`~tcex.tcex.TcEx.request_tc`, :py:meth:`~tcex.tcex.TcEx.epoch_seconds`, and :py:meth:`~tcex.tcex.TcEx.to_string`. These methods will be removed in version 0.9.0.
-   Cleaned up code, comments, and documentation
-   Added error code/message for all RuntimeError exceptions

### 0.7.21

-   Fixed issue with newstr when using quote() method in :py:meth:`~tcex.tcex.TcEx.safe_indicator`

### 0.7.20

-   Updated logging to log App name and other data
-   Added Notifications module for ThreatConnect 5.6+

### 0.7.19

-   Updated secure params injection to treat string value of True as Boolean/flag
-   Updated secure params to handle unicode values in py2
-   Updated Jobs module to use batch settings from args on init and to allow programmatic override of batch settings
-   Updated token renewal to handle issue with newstr

### 0.7.18

-   Updated Jobs module to not call safetag method when using Resource module
-   Updated Intrusion Set class in Resource module
-   Updated Group list to include new Group types
-   Added `upload()` and `download()` methods to Report class in resource module.
-   Added Task as a group type.
-   Added new secure params feature

### 0.7.17

-   Updated Utils module for handling naive datetime in py2
-   Added **to_bool()** method back to Utils module

### 0.7.16

-   Updated utils datetime methods to not require a timezone
-   Updated Tag class to urlencode tag value so slashes are supported
-   Updated safetag method to strip **^** from tag values
-   Changed modules dependency to use latest version instead of restricting to current version
-   Added Event, Intrusion Set, and Report Group types in preparation for TC > 5.6.0
-   Added metrics module to create and add metrics to ThreatConnect.
-   Added **deleted** endpoint for Indicators.

### 0.7.15

-   Updated Jobs module to delete by name when using replace for Groups
-   Updated token renewal to log more information on failure
-   Updated Playbooks read-binary array to better handle null values

### 0.7.14

-   Updated file Indicator class for proper handling of Attributes, Tags, and Labels
-   Updated :py:meth:`~tcex.tcex.TcEx.expand_indicators` method to use a new regex to handle more formats for file hashes and custom Indicators

### 0.7.13

-   Fixed issue with embedded variable matching during exact variable check

### 0.7.12

-   Updated :py:mod:`~tcex.tcex_resources.Resource` for py2 unicode issue in ipAddress module

### 0.7.11

-   Updated :py:mod:`~tcex.tcex_resources.Resource` module to automatically handle files hashes in format "md5 : sha1 : sha256"
-   Updated :py:mod:`~tcex.tcex_resources.Resource` module to reformat ipv6 addresses to same format as TC

### 0.7.10

-   Updated \***\*main**.py\*\* template with better logic to detect Python lib directory version
-   Updated regex patterns for variable matching in Playbook module
-   Updated Playbook module function in handling variables

### 0.7.9

-   Updated :py:meth:`~tcex.tcex_playbook.TcExPlaybook.read_embedded` method to better support embedded variables
-   Added **--report** arg to `tcrun` to output a JSON Report of profiles and run data
-   Added new JSON string comparison operator (jc/json compare) to `tcdata` to compare two JSON strings (requires DeepDiff to be installed locally)

### 0.7.8

-   Added **KeyValueArray** operator to `tcdata`, which allows searching for a single key/value entry in array
-   Updated functionality to replace non-quoted embedded variable to handle duplicate variables in **KeyValueArray**

### 0.7.7

-   Added new string comparison operator (sc) to `tcdata` that strips all white space before eq comparison
-   Added new functionality to :py:mod:`~tcex.tcex_playbook.TcExPlaybook` to replace non-quoted embedded variables in **Read KeyValueArrays**
-   Updated **Create KeyValue/KeyValueArray** methods to not JSON load when passed a string
-   Added :py:meth:`~tcex.tcex_utils.TcExUtils.any_to_datetime` method to return **datetime.datetime** object
-   Added :py:meth:`~tcex.tcex_utils.TcExUtils.timedelta` method to return delta object from two provided datetime expressions

### 0.7.6

-   Fixed issue with _newstr_ and dynamic-class generation

### 0.7.5

-   Updated all TcEx framework command-line interface (CLI) commands to use utf-8 encoding by default
-   Replaced usage of unicode with built-in str (Python 2/3 compatible
-   Replaced usage of long with built-in int (Python 2/3 compatible)
-   Update usage of **urllib.quote** to be Python 2/3 compatible

### 0.7.4

-   Updated :py:meth:`~tcex.tcex_resources.Resource.association_custom` to handle boolean values that are passed as strings
-   Updated :py:meth:`~tcex.tcex.TcEx._resource` method to handle boolean returned as strings from the API
-   Updated `tcdata` to properly delete Indicators when using `--clear` arg
-   Update the Log module to use **tcex** instead of **tcapp**

### 0.7.3

-   Added :py:mod:`~tcex.tcex_utils.TcExUtils` module with date functions to handle common date-use cases
-   Added DeepDiff functionality to `tcdata` for validating unsorted dictionaries and list
-   Updated `tcdata` to pull item from lists by index for easier comparison
-   Updated :py:meth:`~tcex.tcex_playbook.TcExPlaybook.read` method to allow disabling of automatically resolving embedded variables
-   Updated :py:meth:`~tcex.tcex_resources.Resource.association_custom` method to support file actions
-   Updated :py:meth:`~tcex.tcex_resources.File.file_action` method as alias to :py:meth:`~tcex.tcex_resources.Resource.association_custom`

### 0.7.2

-   Updated `tcdata` command for issue on sorting list in Python 3
-   Added update for **tcex.json** file to allow the App version to be specified instead of using **programVersion** from **install.json**

### 0.7.1

-   Added stub support for **associatedGroup** in Batch Indicator JSON
-   Updated the TcEx Job module to better handle Document uploads in Python 3
-   Updated TcEx Resource module to support query parameter list in the **add_payload()** method
-   Updated TcEx Request module to support query parameter list in the **add_payload()** method
-   Updated `tclib` to remove the old lib directory before creating the lib directory

### 0.7.0

-   Updated the TcEx framework to only build custom Indicator classes when working with custom Indicators
-   Updated TcEx Jobs module Group add logic to fix issue with skipping existing Groups
-   Updated TcEx Jobs module to handle **associatedGroup** passed as string or int when using **/v2**

> Important:: Breaking change to any App that uses the Direct Access method with a Custom Indicator type.

### 0.6.3

-   Fixed issue in `tcdata` when validating that data is not string type
-   Updated `tcprofile` to set type check to binary on binary data

### 0.6.2

-   Updated Playbook **create_binary** and **create_binary** array for to better support py3.
-   Updated `tcdata` to support Security Labels in staged data
-   Updated `tcdata` to support adding associations
-   Updated `tcdata` to support variable reference **#App:4768:tc.address!TCEntity::value** during validation

### 0.6.1

-   Updated `tcdata` to validate string as **string_types** for "is type" check using six modules
-   Added fix for code font not matching line numbers in the documents

### 0.6.0

-   Added :py:mod:`~tcex.tcex_resources.CustomMetric` module to :py:mod:`~tcex.tcex_resources.Resource` module
-   Renamed `_args` variable in **tcex.py** to `default_args`
-   Renamed `_parser` variable in **tcex.py** to `parser`
-   Cleaned up code (removed any Python 2.5-specific code)

### 0.5.23

-   Replaced use of `str()` in TcEx Playbook module
-   Updated `tcrun` to pass **data_owner** for each action on `tcdata`
-   Updated `tcdata` to stage TC data via `/v2` instead of batch
-   Updated `tcdata` write entity out as variable

### 0.5.22

-   Updated `tcprofile` to support new parameters
-   Updated `tcdata` to properly handle older **tcex.json** files
-   Updated :py:meth:`~tcex.tcex_playbook.TcExPlaybook.read_embedded` method to handle unicode error
-   Added additional logging to TcEx Job for logging API response

### 0.5.21

-   Added :py:meth:`~tcex.tcex.TcEx.job` association feature to handle Group-> Indicator and Group-> Group associations
-   Added :py:meth:`~tcex.tcex.TcEx.safe_group_name` method to ensure Group meets the required length
-   Added `tcdata` initial feature to stage Groups and Indicators in ThreatConnect
-   Updated `tcrun` to use new parameter for logging
-   Updated :py:meth:`~tcex.tcex.TcEx.job` to support upload of file to Document Group

### 0.5.20

-   Updated token renewal URL
-   Updated `tcprofile` to include **api_default_org, tc_proxy_external, tc_proxy_host, tc_proxy_port, tcp_proxy_password, tc_proxy_tc, tc_proxy_username**
-   Updated `tcprofile` changing **tc_playbook_db_path** and **tc_playbook_db_port** parameters to environment variables by default
-   Updated `tcprofile` changing **logging** to **tc_log_level**
-   Updated `tclib` to check for **requirements.txt**

### 0.5.19

-   Updated **tcex.playbook**, tcrun, and tcdata to support deleting data from Redis from previous runs

### 0.5.18

-   Updated `tcrun` to handle issue where **install_json** is not defined in the **tcex.json** file so that script name was improperly being set

### 0.5.17

-   Updated **create_output()** method to fix issue when using output variables of the same name and different type

### 0.5.16

-   Updated `tcrun` to not check for the program main file for Java Apps

### 0.5.15

-   Updated `tcrun` to support running Java Apps
-   Added support for **install_json** profile parameter to **tcex.json**. This should be included in all **tcex.json** files going forward.
-   Added support for **java_path** config parameter to **tcex.json** for custom Java path. Default behavior is to use the default version of Java from user path.
-   Added support for **class_path** profile parameter to **tcex.json** for custom Java paths. By default, `./target/` will be used as the **class_pass** value.
-   Updated `tcpackage` to grab minor version from **programVersion** in **install.json**. If no **programVersion** is found, the default version of an App is 1.0.0.
-   Cleaned up PEP8

### 0.5.14

-   Updated :py:meth:`~tcex.tcex_resources.Bulk.json` method to use proper entity value
-   Updated `tcprofile` to use default env values for API credentials
-   Added Groups parameter to **tcex.json** so that a profile can be part of multiple Groups

### 0.5.13

-   Added additional exclude values for IDE directories
-   Added **app_name** parameter to **tcex.json** for App built on system where App directory is not the App name
-   Updated `tcpackage` to use new **app_name**, if it exists, and to default back to App directory name
-   Updated `tcprofile` to only output Redis variable for Playbook Apps
-   Updated `tclib` to have default config value for instance where there is not **tcex.json** file

### 0.5.12

-   Update Building Apps section of the documentation
-   Updated required module versions (requests, python-dateutil, and Redis)
-   Fixed issue with sleep parameter being ignored in `tcrun`.
-   Updated `tclib` to automatically read **tcex.json**
-   Updated `tcpackage` to output Apps zip files with **.tcx** extension

### 0.5.11

-   Added support for binary data type in `tcdata` for staging

### 0.5.10

-   Added platform for docker support

### 0.5.9

-   Added platform check for subprocess calls
-   Added additional error logging for `tcrun` command

### 0.5.8

-   Added better support for build and test commands on Windows platform

### 0.5.7

-   Removed pip as a dependency

### 0.5.6

-   Updated `tcdata` to support multiple operators for validation
-   Added `tcprofile` command to automatically build testing profiles from **install.json**
-   Updated `tcrun` to create log, out, and temp directories for testing output
-   Updated `tcpackage` to exclude **.pyc** files and \***\*pycache\*\*** directory

### 0.5.5

-   Updated `tcpackage` to append version number to zip file
-   Added a **bundle_name** parameter to **tcex.json** file for systems where the directory name does not represent the App name

### 0.5.4

-   Updated tcdata for issue with bytes string in Python 3

### 0.5.3

-   Added new tcdata, tclib, tcpackage, and tcrun commands for App testing and packaging (The app.py will be deprecated in the future.)
-   Updated `__main__.py` for new lib directory structure created with pip (replaced easy_install)
-   Changed method so that Apps are now built with `requirements.txt` instead of `setup.py`

### 0.5.2

-   Updated :py:meth:`~tcex.tcex_resources.Resource.association_custom` method to support DELETE/POST methods
-   Added :py:meth:`~tcex.tcex.TcEx._association_types` method to load Custom Association types from API
-   Added `indicator_types_data` property with full Indicator Type data
-   Added `indicator_associations_types_data` property with full Indicator Association Type data

### 0.5.1

-   Update **playbookdb** variable name
-   Updated \***\*main**.py\*\* template for proper exit code

### 0.5.0

-   Added support for output variable of the same name, but different types
-   Added support for new **TCKeyValueAPI** DB types in Playbook Apps. This is a seamless change to the Apps.
-   Updated :py:meth:`~tcex.tcex.TcEx.authorization` method to return properly formatted header when no **token_expires** is provided
-   Added automatic authorization to :py:meth:`~tcex.tcex.TcEx.request_tc` method
-   Updated documentation for Request module

### 0.4.11

-   Changed proxy variable to proxies in :py:meth:`~tcex.tcex.TcEx.request_external` method
-   Changed proxy variable to proxies in :py:meth:`~tcex.tcex.TcEx.request_tc` method
-   Added :py:meth:`~tcex.tcex_resources.Task.assignees` method for Tasks
-   Added :py:meth:`~tcex.tcex_resources.Task.escalatees` method for Tasks
-   Added 201 as valid status code for Task

### 0.4.10

-   Added :py:meth:`~tcex.tcex_resources.Resource.victims` method to :py:mod:`~tcex.tcex_resources.Resource` module
-   Added :py:meth:`~tcex.tcex_resources.Resource.victim_assets` method to :py:mod:`~tcex.tcex_resources.Resource` module
-   Added :py:meth:`~tcex.tcex_resources.Indicator.observations` methods to :py:mod:`~tcex.tcex_resources.Resource` module
-   Added :py:meth:`~tcex.tcex_resources.Indicator.observation_count` methods to :py:mod:`~tcex.tcex_resources.Resource` module
-   Added :py:meth:`~tcex.tcex_resources.Indicator.observed` methods to :py:mod:`~tcex.tcex_resources.Resource` module
-   Changed private `_copy()` method to public :py:meth:`~tcex.tcex_resources.Resource.copy` in the :py:mod:`~tcex.tcex_resources.Resource` module
-   Updated :py:meth:`~tcex.tcex_resources.File.occurrence` method Indicator parameter to be optional
-   Added :py:meth:`~tcex.tcex_resources.Host.resolution` methods to :py:mod:`~tcex.tcex_resources.Resource` module to retrieve DNS resolutions on Host Indicators

### 0.4.9

-   Added :py:meth:`~tcex.tcex_resources.Signature.download` method to download Signature data
-   Added **urlencoding** to proxy user and password

### 0.4.7

-   Added :py:meth:`~tcex.tcex.TcEx.job` method to allow multiple jobs to run in an App
-   Update :py:meth:`~tcex.tcex.TcEx.s` method to fix issues in Python 3

### 0.4.6

-   Updated :py:meth:`~tcex.tcex_playbook.TcExPlaybook.create_binary_array` method to properly handle binary array data
-   Updated :py:meth:`~tcex.tcex_playbook.TcExPlaybook.read_binary_array` method to properly handle binary array data

### 0.4.5

-   Updated :py:meth:`~tcex.tcex_resources.Indicator.indicator_body` to support missing hashes
-   Added :py:meth:`~tcex.tcex_resources.Indicator.false_positive` endpoint for Indicators
-   Merged pull requests for better native Python 3 support
-   Added Campaign to Group types
-   Increased request timeout to 300 second.

### 0.4.4

-   Updated :py:meth:`~tcex.tcex_playbook.TcExPlaybook.read_embedded` method logic for null values and better support of mixed values

### 0.4.3

-   Updated TcEx Job module for file hashes updates using **v2/indicators/files**

### 0.4.2

-   Updated :py:mod:`~tcex.tcex_job.TcExJob` module for file hashes updates using `v2/indicators/files`

### 0.4.2

-   Updated :py:meth:`~tcex.tcex_playbook.TcExPlaybook.read_embedded` method to support different formatting dependent on the parent variable type
-   Updated :py:mod:`~tcex.tcex_resources.Resource` module to address issue in which copying the instance causes errors with request instance in Python 3
-   Updated T**cExLocal** :py:meth:`~tcex.tcex_local.TcExLocal.run` method to better format error output

### 0.4.1

-   Added :py:meth:`~tcex.tcex_resources.Datastore.add_payload` method to :py:mod:`~tcex.tcex_resources.DataStore` class
-   Fixed issue with :py:mod:`~tcex.tcex_job.TcExJob` module in which batch Indicator POST with chunking would fail after first chunk
-   Added :py:meth:`~tcex.tcex.TcEx.safe_indicator` method to urlencode and cleaned up Indicator before associations, etc.
-   Updated :py:meth:`~tcex.tcex.TcEx.expand_indicators` method to use a regex instead of split for better support of custom Indicators
-   Updated :py:mod:`~tcex.tcex_job.TcExJob._process_indicators_v2` to better handle custom Indicator types
-   Updated :py:meth:`~tcex.tcex_playbook.TcExPlaybook.read_embedded` method to strip off double quote from JSON string on mixed types and to decode escaped strings
-   Updated :py:mod:`~tcex.tcex_resources.Resource` module so that all Indicator are URL encoded before adding to the URI
-   Updated :py:meth:`~tcex.tcex_resources.Indicator.Indicator_body` method to only include items in the JSON body if not None.
-   Updated :py:meth:`~tcex.tcex_resources.Indicator.indicators` method to handle extra white spaces on the boundary
-   Added additional standard args of `api_default_org` and `tc_in_path`

### 0.4.0

-   Updated :py:mod:`~tcex.tcex_resources.Resource` module. All `_pivot()` and `associations()` methods now take an instance of Resource and return a copy of the current Resource instance. Other methods such as `security_label()` and `tags()` now return a copy of the current Resource instance.
-   Added :py:mod:`~tcex.tcex_resources.Tag` Resource class
-   Added :py:meth:`~tcex.tcex.TcEx.resource` method to get instance of Resource instance
-   Added :py:mod:`~tcex.tcex_resources.Datastore` Resource class to the :py:mod:`~tcex.tcex_resources.Resource` module
-   Updated :py:mod:`~tcex.tcex_job.TcExJob` module for changes in the :py:mod:`~tcex.tcex_resources.Resource` module

### 0.3.7

-   Added logic around retrieving Batch errors to handle 404
-   Added new :py:meth:`~tcex.tcex_playbook.TcExPlaybook.exit` method for Playbook Apps (exit code of 3 to 1 for partial success)

### 0.3.6

-   Added :py:mod:`~tcex.tcex_job.TcExJob.group_results` and :py:mod:`~tcex.tcex_job.TcExJob.indicator_results` properties to :py:mod:`~tcex.tcex_job.TcEx Job` module
-   Added :py:meth:`~tcex.tcex.TcEx.request_external` and :py:meth:`~tcex.tcex.TcEx.request_tc` methods
-   Updated :py:meth:`~tcex.tcex_playbook.TcExPlaybook.read_embedded` method with a better regex for matching variables
-   Updated :py:meth:`~tcex.tcex_playbook.TcExPlaybook` module with better error handling with JSON loads
-   Updated **TcExLocal** :py:meth:`~tcex.tcex_local.TcExLocal.run` method to sleep after subprocess executes the first time

### 0.3.5

-   Updated :py:mod:`~tcex.tcex_job.TcEx Job` module to allow Indicators to be added via `/v2/indicators/<type>`
-   Updated structure for Attributes/Tags on Groups to use singular version (Attribute/Tag) in Jobs modules to match format used for Indicators
-   Added custom case_preference and parsable properties to :py:mod:`~tcex.tcex_resources.Resource` module
-   Added logic to cleanup temporary JSON bulk file. When logging is **debug**, a compressed copy of the file will remain.

### 0.3.4

-   Fixed issue in :py:mod:`~tcex.tcex_resources` module with pagination stopping before all results are retrieved

### 0.3.3

-   Added :py:meth:`~tcex.tcex.TcEx.s` method to replace the :py:meth:`~tcex.tcex.TcEx.to_string` method (handle bad unicode in Python 2 and still support Python 3)
-   Updated :py:meth:`~tcex.tcex_playbook.TcExPlaybook.read_embedded` method to better handle embedded vars

### 0.3.2

-   Added :py:meth:`~tcex.tcex_resources.Resource.indicators` method to allow iteration over Indicator values in Indicator response JSON

### 0.3.1

-   Updated :py:meth:`~tcex.tcex_request.TcExRequest.set_basic_auth` method to use proper unicode method
-   Updated :py:mod:`~tcex.tcex_playbook` create and read methods to warn when None value is passed

### 0.3.0

-   Added :py:meth:`~tcex.tcex_request.TcExRequest.json` method that accepts a dictionary and automatically sets content-type and body
-   Updated :py:meth:`~tcex.tcex.TcEx.safeurl` and :py:meth:`~tcex.tcex.TcEx.safetag` to use :py:meth:`~tcex.tcex.TcEx.to_string`
-   Update :py:meth:`~tcex.tcex_request.TcExRequest.set_basic_auth` for Python 2/3 compatibility

### 0.2.11

-   Updated :py:meth:`~tcex.tcex_request.TcExRequest.add_payload` method to not force the value to string
-   Updated :py:meth:`~tcex.tcex_request.TcExRequest.files` method
-   Added :py:meth:`~tcex.tcex_request.TcExRequest.set_basic_auth` method for instance where normal method does not work

### 0.2.10

-   Added :py:meth:`~tcex.tcex_request.TcExRequest.files` property to :py:mod:`~tcex.tcex_request` module

### 0.2.9

-   Fixed issue with boolean parameters having an extra space at the end

### 0.2.8

-   Updated :py:meth:`~tcex.tcex_local.TcExLocal._parameters` method to build a list for **subprocess.popen** instead of a string
-   Updated **install.json** schema to support **note** field

### 0.2.7

-   Removed hiredis as a dependency
-   Added hvac as a dependency for vault-credential storage
-   Added ability to use vault as a credential store for local testing
-   Fixed args wrapper for Windows (' to ")

### 0.2.6

-   Added sleep option for test profiles that take time to complete

### 0.2.5

-   Updated :py:mod:`~tcex.tcex_local` module to change **tc.json** profiles to list instead of dictionary to maintain order of profiles
-   Added feature to :py:mod:`~tcex.tcex_local` to read environment variables for value in **tc.json** (e.g., $evn.my_api_key)

### 0.2.4

-   Handled None type returned by Redis module

### 0.2.3

-   Added :py:meth:`~tcex.tcex.TcEx.to_string` method to replace old `uni()` method (handled Python 2/3 encoding for Apps)

### 0.2.2

-   Updated string/unicode/bytes issue between Python 2 and 3

### 0.2.1

-   Updated :py:mod:`~tcex.tcex_local` module for Python 2/3 support
-   Updated binary methods in :py:mod:`~tcex.tcex_playbook` module for Python 2/3 support

### 0.2.0

-   Reworked :py:mod:`~tcex.tcex_local` :py:meth:`~tcex.tcex_local.TcExLocal.run` logic to support updated **tc.json** schema
-   Changed **--test** arg to **--profile** in :py:meth:`~tcex.tcex_local.TcExLocal._required_arguments`
-   Added **script** field to **tc.json** that matches **--script** arg to support predefined script names
-   Added **Group** field to **tc.json** that matches **--group** arg in :py:meth:`~tcex.tcex_local.TcExLocal._required_arguments` to support running multiple profiles
-   Added `inflect <https://pypi.python.org/pypi/inflect>`\_ requirement to version 0.2.5
-   Changed python-dateutil requirement to version 2.6.10
-   Changed requests requirement to version 2.13.0

### 0.1.6

-   Added accepted status code of 201 for Custom Indicator POST on dynamic class creation

### 0.1.5

-   Added :py:meth:`~tcex.tcex_resources.Indicator.entity_body` method to :py:mod:`~tcex.tcex_resources` for generating Indicator body
-   Added :py:meth:`~tcex.tcex_resources.Indicator.indicator_body` method to :py:mod:`~tcex.tcex_resources` for generating Indicator body

### 0.1.4

-   Fixed issue with Job :py:meth:`~tcex.tcex_job.TcExJob.group_cache` method

### 0.1.3

-   Updated :py:mod:`~tcex.tcex_job.TcExJob` module to use new pagination functionality in :py:mod:`~tcex.tcex_resources` module
-   Updated and labeled :py:meth:`~tcex.tcex_resources.Resource.paginate` method as deprecated

### 0.1.2

-   Updated **tcex_local** for additional parameter support during build process

### 0.1.1

-   Updated **tcex_local** for exit code when app.py is called (maven build issue)
-   Added new log event for proxy settings

### 0.1.0

-   Reworked iterator logic in :py:mod:`~tcex.tcex_resources` module

### 0.0.12

-   Updated documentation
-   Changed :py:mod:`~tcex.tcex_resources` to allow iteration over the instance to retrieve paginated results
-   Updated support-persistent args when running App locally
-   Updated Playbook module for Python 3
-   Added logging of platform for debugging purposes
-   Updated Pep 8

### 0.0.11

-   Updated :py:meth:`~tcex.tcex_job.TcExJob.file_occurrence` in the :py:mod:`~tcex.tcex_job.TcEx Job` module
-   Added :py:mod:`~tcex.tcex_data_filter` module access via `tcex.data_filter(data)`
-   Added :py:meth:`~tcex.tcex.TcEx.epoch_seconds` method to return epoch seconds with optional delta period
-   Added `python-dateutil==2.4.2` as a Python dependency

### 0.0.10

-   Added :py:meth:`~tcex.tcex_resources.Resource.paginate` method to :py:mod:`~tcex.tcex_resources` module
-   Updated :py:meth:`~tcex.tcex_job.TcExJob.group_cache` module to use :py:meth:`~tcex.tcex_resources.Resource.paginate` method

### 0.0.9

-   Updated :py:mod:`~tcex.tcex_job.TcExJob` module for :py:mod:`~tcex.tcex_resources` modules renamed methods and changes

### 0.0.8

-   Changed logging level logic to use `logging` over `tc_logging_level`, if it exists
-   Added App version logging attempt

### 0.0.7

-   Updated :py:meth:`~tcex.tcex.TcEx._resources` method to handle TC version without custom Indicators
-   Updated logging to better debug API request failures
-   Updated package command to create lib directory with Python version (e.g., lib_3.6.0)
-   Updated logging the Logging Level, Python, and TcEx versions for additional debugging

### 0.0.6

-   Updated open call for bytes issue on Python 3

### 0.0.5

-   Updated to **setup.py** for Python 3 support

### 0.0.4

-   Updated Campaign Resource type Class
-   Added `building_apps` section to documentation

### 0.0.3

-   Added :py:meth:`~tcex.tcex_resources.Campaign` Class
-   Updated documentation

### 0.0.2

-   Updated `setup.py` for build

### 0.0.1

-   Initial Public Release<|MERGE_RESOLUTION|>--- conflicted
+++ resolved
@@ -2,12 +2,9 @@
 
 ## 4.0.9
 
-<<<<<<< HEAD
--   APP-4846 - [transform] Add support for Batch API update which enables top-level associations.
-=======
 -   APP-4851 - [Util] Updated regex patterns for Playbook and TC variable to be more specific
 -   APP-4852 - [API] Send query params in body for GET requests
->>>>>>> 65cb2e00
+-   APP-4846 - [transform] Add support for Batch API update which enables top-level associations.
 
 
 ## 4.0.8
