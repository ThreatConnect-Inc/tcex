--- conflicted
+++ resolved
@@ -1,12 +1,8 @@
 # Release Notes
 
 ## 4.0.6
-<<<<<<< HEAD
 -   APP-4482 - [API] Updated transforms to support new static methods.
-=======
-
 -   APP-4472 - [NAICS] Added NAICS module for lookup by id or name.
->>>>>>> e9b0beed
 
 ## 4.0.5
 
