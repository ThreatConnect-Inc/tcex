# Release Notes

## 4.0.4
<<<<<<< HEAD

-   APP-4306 - [API] Added support for custom association pagination
-   APP-4381 - [Logging] Fix API logging issues
-   APP-4383 - [API] Update for changes in the TC V3 API
-   APP-4400 - [Input] Add support for KeyValue input type with None value
=======
-   APP-4334 - [API] Call method transforms in TI transform models even if value is not a string
-   APP-4380 - [API] Add externalDateAdded, externalDateExpires, externalLastModified, firstSeen, and lastSeen fields to TI Transform model
>>>>>>> 09483a08

## 4.0.3

-   APP-4245 - [Inputs] Added support for secure Redis (SSL and User/Pass)
-   APP-4246 - [Playbook] Removed support for AOT execution

## 4.0.2

-   APP-4155 - [API] Added Mitre Attack module for lookup by id or name
-   APP-4175 - [API] Updated API to support TC 7.3 API changes
-   APP-4187 - [Playbook] Updated inputs to support TC variable nested in a Playbook variable (Key Value List)

## 4.0.1

-   APP-4055 - [API] Updated v3 gen body to allow 0 and false in body
-   APP-4056 - [API] Updated Transforms to Support Email Group Type
-   APP-4057 - [Logging] Added lock to sensitive filter to fix concurrent update exception
-   APP-4075 - [APP] Added support for System App type
-   APP-4107 - [Config] Updated config submodule (tcex.json model) to support legacy App Builder Apps
-   APP-4108 - [API] Removed max_length and min_length from TI models

## 4.0.0

-   APP-3910 - [TcEx] Updated typing hint to Python 3.11 standards
-   APP-3911 - [TcEx] General code enhancement
-   APP-3914 - [TcEx] Restructured code for better programming interface
-   APP-3918 - [Inputs] Added App type specific models to use in app_inputs.py file in templates
-   APP-3925 - [CLI] Split CLI tools into a new project (tcex-cli)

## 3.x

### 3.0.9

-   APP-3943 - [API] Update Transforms to Support Email Group Type
-   APP-3981 - [API] Updated v3 gen body to allow 0 and false in body
-   APP-3972 - [Logging] Add lock to sensitive filter to fix concurrent update exception
-   APP-3993 - [KVStore] Added Redis password support

### 3.0.8

-   APP-3899 - [CLI] Updated error handling on CLI when downloading template files
-   APP-3900 - [CLI] Updated proxy support for CLI
-   APP-3906 - [CLI] Don't create requirements.lock file if any errors occurred during tcex deps.
-   APP-3922 - [API] Update TI Transforms to treat event_date field on some group types as a datetime transform.

### 3.0.7

-   APP-3859 - [API] Enhancements for ThreatConnect 7.x

### 3.0.6

-   APP-3857 - [CLI] Updated spectool for general improvements and fixes
-   APP-3862 - [Services] Updated request handling for Service Apps to process with a threadpool
-   APP-3863 - [API] Updated url() method in object_abc to resolve by id, xid, or summary when needed
-   APP-3866 - [API] Updated TQL as_str to use value for TQLOperators instead of name
-   APP-3867 - [CLI] Updated template commands to support nested directories
-   APP-3884 - [TcEx] Removed unused package dependencies
-   APP-3885 - [Logging] Added logging of specific environment variables

### 3.0.5

-   APP-3766 - [API] Added support for Security Labels on Attributes
-   APP-3775 - [Playbooks] Updated variable pattern regex to better handle mix variables types
-   APP-3776 - [CLI] Updated spectool for general improvements and fixes
-   APP-3805 - [API] Added TI Transforms module used to map a TI object to TC Batch or V3 format
-   APP-3810 - [Services] Added Support for Feed Service Apps
-   APP-3822 - [TcEx] Added type hints to cached_property, scoped_property, and registry to enable intellisense
-   APP-3825 - [API] Updated date format on TQL filters used in V3 api
-   APP-3826 - [Utils] Updated file operations module with more helper methods
-   APP-3827 - [Inputs] Updated sensitive.value property to address issue with latest requests module
-   APP-3831 - [API] Updated v3 base models to match TC 6.7.x documented structure
-   APP-3837 - [Decorators] Updated benchmark decorator

### 3.0.4

-   APP-3582 - [CLI] Updated spectool to automatically sort release notes by version when creating readme.md
-   APP-3586 - [CLI] Updated spectool to ignore outputPrefix for non-playbook apps
-   APP-3587 - [CLI] Updated spectool README.md generation for outputs
-   APP-3610 - [CLI] Updated spectool for general improvements and fixes
-   APP-3750 - [Batch] Updated batch_submit method to accept content as dict or string
-   APP-3751 - [API] Updated API module for new case filters (cal_score, missing_artifact_count, threat_assess_score)
-   APP-3752 - [API] Updated API module for file action and file occurrence support
-   APP-3753 - [API] Updated API module for new task filter (missing_artifact_count)
-   APP-3748 - [Inputs] Added result Limit on resolving magic variables
-   APP-3747 - [API] Added support for Group -> Victim Asset Associations
-   APP-3753 - [API] Updated API module for new task filter (missing_artifact_count)
-   APP-3754 - [API] Updated group_model to address API spec discrepancy
-   APP-3756 - [KeyValue] Added KeyValueMock, an implementation of KeyValueABC only for testing and running apps locally
-   APP-3757 - [AppConfig] Updated inputs to support external Apps (no install.json)
-   APP-3758 - [Token] Updated exit module to not invoke token thread for external Apps

### 3.0.3

-   APP-3489 - [CLI] Fixed issue with invalid tuple in help string
-   APP-3522 - [Session] Fixed issue in TC session method for passing boolean values (verify)
-   APP-3498 - [CLI] Fixed CLI file_hash reference error
-   APP-3532 - [CLI] Update spectool command to manage package name
-   APP-3533 - [CLI] Multiple fixes and tweaks to spectool
-   APP-3544 - [CLI] Updated spectool to exclude serviceConfig inputs from layout.json file
-   APP-3549 - [CLI] Updated spectool to exclude hidden inputs from layout.json file

### 3.0.2

-   APP-3456 - [Batch] Added support for the following group types: Attack Pattern, Course of Action, Malware, Tactic, and Tool
-   APP-3459 - [CLI] Added support for deprecated_apps in spectool when generating install.json
-   APP-3468 - [Pleb] Fix ScopedProperty to properly invoke it's wrapped function
-   APP-3470 - [Logging] Update logging filter to handle empty sensitive values
-   APP-3471 - [Session] Updated external session to better support Retry-After for non compliant API providers
-   APP-3472 - [CLI] Updated package command to add runtimeVariables to features in install.json
-   APP-3473 - [Playbooks] Added a feature to playbooks module to write additional data to KV store for test validation

### 3.0.1

-   APP-3432 - [CLI] Fixed issue where numeric values are getting stripped from input name during validation
-   APP-3433 - [CLI] Fixed issue where class names are getting improperly title cased when generating app_inputs.py
-   APP-3434 - [CLI] Added validation to spectool to ensure input names are unique
-   APP-3443 - [CLI] Fixed logging issue on error message for validate feature
-   APP-3448 - [AppConfig] Added entry to spec file for storing local notes
-   APP-3450 - [CM] Updated Case Management as_entity method
-   APP-3451 - [Inputs] Add Case Management field types to use in app_inputs.py file
-   APP-3452 - [Inputs] Added support for only_fields (replacing only_value) parameter on entity_input validation
-   APP-3453 - [CM] Updated CM logic to better handle JsonNode types defined by TC OPTIONS endpoint
-   APP-3454 - [CLI] Fixed issue with Retry entry when generating spec files

### 3.0.0

> New docs site: https://threatconnect.readme.io/docs/overview

-   APP-2294 - [TI] Added support for V3 TI API
-   APP-3403 - [TI] Added support for Last Modified field on Groups (TC >=6.5.0)
-   APP-3028 - [CM] Updated Case Manage V3 modules to use datamodels for consistency with TI module
-   APP-3402 - [CM] Added support for CM/TI links (TC >=6.5.0)
-   APP-2296 - [Inputs] Changed inputs model logic to use datamodels for all App types
-   APP-3146 - [Inputs] Added support to mask sensitive App inputs/outputs
-   APP-2486 - [CLI] Replace old CLI commands with single "tcex" command
-   APP-3408 - [CLI] Added spectool feature to CLI command
-   APP-2385 - [Utils] Updated datetime methods to use Arrow (https://github.com/arrow-py/arrow) package
-   APP-2485 - [Batch] Updated writer/submit methods for better support
-   APP-3411 - [Services] Added support for UpdateTriggerValue message in service Apps (TC >=6.5.0)
-   APP-2488 - [TI] Moved common TI methods to new ti_utils module
-   APP-2434 - [TcEx] Added support for protecting sensitive values in Apps and framework
-   APP-2489 - [TcEx] Added typing hints to public methods
-   APP-3346 - [TcEx] Added support for exit code of 4 (hard fail/no retry) for playbook Apps
-   APP-3347 - [TcEx] Change message.tc (exit message) behavior to rewrite file on each execution
-   APP-2660 - [AppConfig] Updated install.json module to fully support all feature types
-   APP-3353 - [AppConfig] Added support for new deprecatesApps and output.encrypt fields in the install.json
-   APP-3389 - [AppConfig] Added support for Action based retries in Playbook Apps
-   APP-3014 - [API] Updated path structure of all TC API module code
-   APP-2487 - [Docs] Moved all documentation to hosted site
-   APP-3343 - [STIX] Moved STIX module to new repo
-   APP-2292 - [Testing] Moved App testing framework to new repo
-   APP-2295 - [Templates] Moved App templates to new repo

## 2.x

### 2.0.28

-   APP-3325 - [Token] - Added proxy support to token renewal (ENV Server).

### 2.0.27

-   ESUP-212 - [CM] - Added support for both the read-only and readOnly properties.
-   APP-3200 - [CM] - Added support for PDF download in the CM module.

### 2.0.26

-   APP-3130 - [TI] - Added ability to iterate over all Tags currently in system.
-   APP-3149 - [Inputs] - Added support for resolving FILE, TEXT, and KEYCHAIN values [TC 6.4].
-   APP-3147 - [CM] - Updated artifact_filter property to excluded when using the to_dict method.
-   APP-3184 - [Session] Updated user agent on TC and external sessions to be include TcEx version and App name/version.
-   APP-3185 - [CLI] Added timeout to tclib when running the pip install command (App Builder).
-   APP-3187 - [CM] Updated CM module for new fields and filters.

### 2.0.25

-   APP-3069 - [Batch] Added support for new group types.
-   APP-3133 - [Dep] Limited tzlocal dependency < 3.0.
-   APP-2981 - [CM] Added support for attributes.

### 2.0.24

-   APP-3016 [Session] Updated tc_session to better evaluate the auth method.
-   APP-3017 [Testing] Added support for TCBatch to the testing framework.
-   APP-3023 [CLI] Updated tcpackage command to remove any nested zip files in a project.

### 2.0.23

-   APP-2942 [TI] - Added support for 6 new group types (supported in TC 6.3).
-   APP-2943 [CLI] - Updated tcpackage to fix issue with erroneous excludes.
-   APP-2944 [STIX] - Added support for Email Subject indicator type in STIX module.
-   APP-2958 [CLI] - Updated the tcvalidate command to support the new EditChoice input type (supported in TC 6.3).

### 2.0.22

-   APP-2662 [STIX] Added several STIX object mapping types in model.py.
-   APP-2665 [Testing] Updated session recording to fix issue in STIX module.
-   APP-2711 [STIX] Updated STIX parser to only support single pattern indicators.
-   APP-2712 [TcEx] Updated adding of signal handler to catch when added to non-main thread.
-   APP-2717 [TI] Updated pagination logic for TI module.

### 2.0.21

-   APP-2475 [Batch] Fixed batch method signature in tcex.py.
-   APP-2476 [Batch] Fixed tag and security label write mode properties in batch submit module.

### 2.0.20

-   APP-76 [Batch] Added tagWriteType and securityLabelWriteType to batch module (settings).
-   APP-2469 [Batch] Added batch writer and batch submit modules to support Web API Service Apps.
-   APP-2329 [STIX] Updated module to parse `threat-actor` from STIX object.
-   APP-2437 [STIX] Updated module to write https url indicator to batch files.
-   APP-2438 [STIX] Updated module to parse objects with multiple simultaneous patterns.
-   APP-2462 [CLI] Updated `tcpackage` CLI command to retain smtpSettings feature.
-   APP-2463 [Service] Improved API Service response body handling.
-   APP-2467 [Service] Added broker test message for Service Apps when heartbeats are missed.
-   APP-2457 [Session] Updated session methods to use default_args instead of args.
-   APP-2465 [Session] Added methods for sessions for multiprocess support in Apps.
-   APP-2466 [TcEx] Updated signal handling logic to not exit with error when thread is not MainThread.
-   APP-2464 [TI] Updated TI module to work in forked instance.
-   APP-2305 [Testing] Added hash_eq operator to testing framework.
-   APP-2459 [Testing] Updated testing framework to properly support Apps using multi-choice inputs and permutations.

### 2.0.19

-   APP-2044 - [Testing] When generating test profiles with --negative, environments will be copied from base profile and "negative" appended.
-   APP-2128 - [Playbook] Accept any iterable for array types when creating outputs.
-   APP-2129 - [Playbook] Enhance add_output() to add None values to array types when append=True.
-   APP-2130 - [CM] Add forward-reference type hints.
-   APP-2140 - [CLI] Add missing file for API Service template.
-   APP-2186 - [KVStore] Add parameter to disable decoding of value read by read().
-   APP-2219 - [CLI] update tctest to allow user to re-enter choice inputs if they enter a bad value.
-   APP-2228 - [CLI] Add several validations for feed job apps.
-   APP-2179 - [Service] Add support for Acknowledge commands.
-   APP-2180 - [Input] Updated resolved_args method to properly handle resolving arguments that come in as a list.
-   APP-1940 - [Profile] Updated merge_inputs method to resolve playbook variables for permutation check.

### 2.0.18

-   APP-1829 - [Session] Added logic to use http instead of https for proxy.
-   APP-2044 - [Testing] Enhance tctest --negative to copy environments from base profile and add 'negative'.

### 2.0.17

-   Update setup.py package_data to include STIX parser lark file.
-   APP-1829 - [Session] Added logic to attempt to handle "[SSL: WRONG_VERSION_NUMBER] wrong version number" error new to urllib3.

### 2.0.16

-   APP-1807, APP-1801 - [STIX] Remove dependency on Dendrol and replace with lark parser.

### 2.0.15

-   APP-891 - [STIX] Added additional support for consuming and producing STIX documents.
-   APP-1212 - [Testing] fixed output deletion issue for skipped test when --merge_outputs is used.
-   APP-1244 - [Testing] Added the is_json operator to assist in testing validation.
-   APP-1406 - [Testing] Fixed testing issue centered around the `validation_criteria` field present during bulk tests.
-   APP-1407 - [Testing] Fixed issue encountered when `validation_criteria` is set in a test profile (apps that use batch).
-   APP-1413 - [Testing] Converts option inputs that have a value of null to use #App:1234:null!String.
-   APP-1641 - [Batch] Fixed issue that batch delete that prevented single submission or last submission from working.
-   APP-1642 - [Service] Increased tc_svc_broker_conn_timeout arg to 60 to address disconnect issue in API service.
-   APP-1643 - [Template] Added "no-commit-to-branch" feature to the pre-commit configuration.
-   APP-1760 - [KVStore] Updated module to support new endpoint for PLAT-1237 in support of service Apps running on MEO.

### 2.0.14

-   APP-1394 - [Batch] Updated batch data processing to handle max sizes appropriately.

### 2.0.13

-   APP-1296 - [Session] Updated external session retry to accept a URL for retry mount.
-   APP-1366 - [Batch] Fixed issue in batch where self.\_file_threads was not getting updated appropriately.

### 2.0.12

-   APP-1126 - [Logger] Compress backup log files and increase backup count to 25.
-   APP-1127 - [Batch] Fixed issue with recursion when having a large number of associations.
-   APP-1128 - [Batch] Updated DEBUG feature to assist in testing batch module..
-   APP-1129 - [Batch] Added support for batch_max_size to truncate the batch job at ~75Mb.
-   APP-1130 - [Batch] Removed file_contents getter and setter method.
-   APP-1131 - [Session] Updated request_to_curl method in Utils module to truncate body and not write body to disk.
-   APP-1262 - [AppFeature] Update advanced_request module to take output_prefix as an arg.
-   APP-1263 - [Session] Updated session module to only log curl command when request receives an invalid response or enabled globally.
-   APP-1264 - [Logger] - Updated logger modules to set default encoding to "UTF-8" when no value set at the OS level.
-   APP-1266 - [Utils] Update utils datetime module to include a chunk_date_range method to be used in job Apps that need to break request into smaller time-frames.
-   APP-1267 - [Batch] Add batch callback method to batch module to allow downloading/processing of data while batch job polls for status.
-   APP-1268 - Update the default temp directory to use an OS appropriate value.
-   APP-1272 - [AppConfig] Removed feature to update install.json and layout.json for advanced_request.
-   APP-1280 - [Session] Add ability to mask the body when logging curl command.

### 2.0.11

-   APP-1107 - Added MITRE ATTACK Utils methods to return the properly formatted tag value.
-   APP-1119 - Updated to batch module to handle recursion issue with integrations that have a large number of group associations.

### 2.0.10

-   APP-890 - Added discoverTypes to Ready command for API Services.
-   APP-939 - Restructured Service module to better support API Services.
-   APP-943, APP-1027, App-1036 - Updated ReadArg and IterateArgs decorators for better transform and validator support.
-   APP-944 - Added rate limit and 429 (too-many-requests) in external session module.
-   APP-964 - Updated inputs module to allow duplicate args (advanced request requirement).
-   SUP-8557 - Updated how the Threat Intelligence module was adding observations to ThreatConnect objects.
-   APP-865, APP-1021, APP-1030, APP-1086 - Added minor enhancements.

#### Testing framework

-   APP-921 - Updated default operator rule for test cases.
-   APP-926 - Updated profile generation to not add String type to all inputs.
-   APP-935 - Updated tcinit to include custom_feature.py when missing.
-   APP-936 - Updated test handling when incorrect stage data is provided.

### 2.0.9

-   APP-849 - Updated request_to_curl method to handle proxy values properly.
-   APP-852 - Moved jmespath package from dev dependencies to standard dependencies.

### 2.0.8

-   APP-796 - Updated Advanced Request Method to always write output variable.
-   APP-813 - Updated datastore and cache modules; renamed ttl_minute to ttl_seconds, added handling of 0 or null ttl_second value.
-   APP-815 - Updated session_external to not raise RetryError.
-   APP-816 - Updated tcinit to not fail when no tcex.json file is present.

### 2.0.7

-   APP-780 - Added truncate method to Utils module.
-   APP-786 - Updated logger to address TypeError exception.
-   APP-789 - Updated pre-commit configuration for App templates.
-   APP-790 - Added new Advance Request feature for App that utilize a remote API.
-   APP-791 - Updated session and session_external to not require an instance of tcex.
-   APP-792 - Updated services module to support sending failed message on ack.
-   APP-793 - Updated session to not create curl logs when sending API logs.

#### Testing framework

-   APP-77 - Added mechanism to tell if Webhook service Apps fired in testing framework.
-   APP-88 - Added "magic" variable expansion for tctest interactive mode.
-   APP-715 - Updated validation for tags to be case insensitive in testing framework.
-   APP-746 - Updated to address issue with email validation in testing framework.
-   APP-769 - Added rargs property to profile for custom methods in testing framework.

### 2.0.6

-   APP-79 - Added curl command to the log file at debug level to assist in troubleshooting.
-   APP-80 - Added support for **comment** in testing profile.
-   APP-87 - Added check for invalid values in profile for Boolean inputs.
-   APP-102 - Added pytest fixture for testing sessions.
-   APP-557 - Added update logic for profiles to convert static String inputs to Staged KVStore variables.
-   APP-561 - Updated pre-commit template file to support large files on commit.
-   APP-676 - Updated --interactive mode to support all input types.
-   APP-677 - Added --negative flag to tctest command to auto-generate negative test profiles.
-   APP-78, APP-82, APP-83, APP-84, APP-85, APP-86, APP-87, APP-106, APP-219 - Enhanced testing framework.

### 2.0.5

-   Updated testing framework to decouple App version of TcEx and testing version.
-   Updated deepdiff validation method to better handle OrderedDicts.
-   Added simple caching to env_store.
-   Added session recording & playback for testing framework.
-   Added automatic staging of inputs to kvstore for testing framework.
-   Added additional support for batch in testing framework.

### 2.0.4

-   Updated decorator method logging.
-   Updated testing framework validation template to support dynamic output variable.
-   Updated testing framework validation template to validate output variable consistency.
-   Updated profile module to support variable from env store server.
-   Updated OnException decorator to log traceback.
-   Multiple enhancement and fixes to testing framework.

### 2.0.3

-   Added `is_variable()` method to Playbook module.
-   Updated ReadArgs decorator to return None when arg doesn't exist.
-   Updated ReadArgs to not log input value.
-   Added new Permutations class to app_config_object module.
-   Added new Profile and ProfileInteractive Classes to app_config_object module.
-   Added new TcexJson Class to app_config_object module.
-   Moved all testing template generation/download logic to consolidated templates.py file.
-   Added schema management to InstallJson class.
-   Added schema management to LayoutJson class.
-   Multiple updates for App testing framework.
    -   Updated testing framework to support permutations for Service Apps
    -   Added **--replace_exit_message** CLI flag for pytest to replace outputs for test cases
    -   Added **--replace_outputs** CLI flag for pytest to replace outputs for test cases
    -   Added **--merge_outputs** CLI flag for pytest to merge new outputs with existing outputs for test cases
    -   Profile schema is now managed and old profiles will be automatically updated
    -   Changed default run method for Service Apps to be subprocess instead of thread.
-   Updated **tcinit** CLI command.
    -   Removed **--action** CLI arg
    -   Added **--update** CLI arg to enable updates of non-customized template files
    -   Added **--migrate** CLI arg to enable migration of non-compliant PB Apps
    -   Added **--layouts** CLI arg to allow for dynamic creation of example layout.json based on install.json
    *   The **tcinit** command now store the template in the tcex.json file to allow easier updates
-   Updated **tcpackage** CLI command.
    -   Moved logic that updates the install.json to the InstallJson class
    -   Updated to use InstallJson and LayoutJson objects
-   Updated **tctest** CLI command.
    -   Added **--interactive** flag to allow for dynamic creation of testing profile.
    -   Updated to use new Profile Class and Template Classes
-   Updated **tcvalidate** CLI command.
    -   Updated to use InstallJson and LayoutJson objects
    -   Updated validation logic for layout.json
-   Multiple updates to App templates to remove subprocess.
    -   Added `run()` method to run.py template for job and playbook Apps
    -   Added app_lib.py dependencies for all App types
    -   Updated **main**.py to call run method of run.py
-   Added logging of TcEx path.
-   Updated Utils Class to no longer require tcex instance.

### 2.0.2

-   Updated requirement for stdlib-list to >= 0.6.0 to support Python 3.8.
-   Updated test cases to call setup/teardown instead of start/done.
-   Added pydocstyle as a development dependency.
-   Removed isort from App template pre-commit file.
-   Multiple updates for templates and testing logic for Service Apps.
-   Issue-103 - added support for ThreatConnect ThreatIntelligence File Actions.
-   Issue-107 - added check for missing config file for external Apps.
-   Issue-110 - added example for associations using Threat Intelligence Module.
-   Issue-111 - updated trace logger method for Python 3.8.x changes.

### 2.0.1

-   Updated bin module to delete reference to removed profile and run files.
-   Updated setup.py for long_description.
-   Updated README.md to include all dependencies.

### 2.0.0

-   Added support for ThreatConnect Case Management.
-   Added support for ThreatConnect Service Apps.
-   Updated templates to support changes in tcex 2.0.
-   Updated code to support Python 3.6+, removing support for all older versions of Python.
-   Removed old tcrun and tcprofile commands.
-   Breaking Change: Multiple updates to `playbook` module logic.
-   Breaking Change: Moved datetime methods in tcex.utils.xxx to tcex.utils.datetime.xxx.
-   Breaking Change: Reworked App decorators to improve usability.
-   Breaking Change: Renamed `start()` and `done()` methods in templates to `setup()` and `teardown()`.
-   Breaking Change: Removed `tcex.s()` method.
-   Breaking Change: Removed `tcex.data_filter` property and module.
-   Breaking Change: Removed `tcex.request` property and module.
-   Breaking Change: Removed `tcex.resources` property and module.
-   Breaking Change: Removed `tcex.safetag()` method.
-   Breaking Change: Removed `tcex.safeurl()` method.
-   Breaking Change: Updated `tcex.safe_indicator()` method input params.
-   Breaking Change: Updated `tcex.safe_url()` method input params.
-   Breaking Change: Updated `tcex.safe_tag()` method input params.

## 1.x

### 1.1.8

-   Improved support for TI module to support creating files given a unique_id.
-   Updates to playbook modules to remove logging affecting environment servers.

### 1.1.7

-   Updates to testing framework for custom validation.
-   Updates to the docs for multiple modules.
-   Multiple updates to testing framework.

### 1.1.6

-   Updated deleted() method of TI module to yield results instead of returning raw response.
-   Updates to testing framework for custom methods when testing profiles.
-   Updated inputs to ensure args provided via sys.argv take precedent over all other args.
-   Added new service_id arg for service Apps.
-   Added POC of session_external. Python requests session with auto-proxy configuration.
-   Updated excludes for tcpackage command for pytest report folders.

### 1.1.5

-   Updated validation module to handle local imports and shared modules.

### 1.1.4

-   Added additional support for v2 API endpoints.
-   Added support for new appId field in the install.json.
-   Updated validation command to better handle packages with nested modules.
-   Updated PB module to handle execution with no requested output variables.
-   Updated PB module to handle null values in BinaryArray.
-   Updated TI modules to better handle conversion to and from TCEntity.
-   Updated external App template to allow passing configuration in on TcEx() initialization.
-   Multiple updates for testing framework.

### 1.1.3

-   Added cache handler to logging module.
-   Updated args module to use dict input over sys.argv when possible.
-   Updated args module replaced required args with a default value when possible.
-   Updated testing module for args changes and more.
-   Updated logging add handler calls in multiple modules.
-   Renamed args module to inputs.
-   Removed reference to args in logging module.

### 1.1.2

-   Updates to token and args modules to better support testing framework and external Apps.
-   Added kwargs on tcex init for external Apps.
-   Updates to testing templates.

### 1.1.1

-   Moved registration of default token to default_args method to address issue with secure params.
-   Updated template files.
-   Updated build process for wheel files.
-   Updated permutations generation to include hidden inputs.

### 1.1.0

-   Restructured tcex modules into individual directories.
-   Added services module for service Apps.
-   Added token module to manage tokens for all types of Apps.
-   Moved token renewal from session to new token module.
-   Updated multiple module to simplify testing.

### 1.0.7

-   Updated logging formatter for issue in py2.
-   Updated test_case to automatically create profile output.

### 1.0.6

-   Reworked logging for the TcEx framework to provide better flexibility.
-   Updated logging of batch sizes to not log when there is not content.
-   Moved the logging of App info to the args call.
-   Added trace logging level (unsupported in platform currently).
-   Added new testing module using pytest.

### 1.0.5

-   Updated arg parsing to better handle delimited input strings for secureParams/AOT input.
-   Updated TI module to better handle filters and retrieving generic indicator/group types.
-   Updated logging initialization to ensure user provided log path is available before adding file handler.

### 1.0.4

-   Updated datastore module to prevent creating of empty record on index creation.
-   Updated batch module to support additional debugging features.

### 1.0.3

-   Updated playbook read for `\s` replacement issue in Python 3.7.
-   Updated utils `unix_time_to_datetime()` method to handle unix timestamps with milliseconds that are not floats.
-   Updated TI module with changes for indicators data.
-   Updated tcinit for temporary proxy fields names.

### 1.0.2

-   Updated **read_embedded** to escape newline characters in embedded string values

### 1.0.1

-   Updated **install.json** schema validation to ensure that **displayName** contains a minimum of three characters
-   Updated **read_embedded** to cast data value to a string
-   Made minor updates to the TI module

### 1.0.0

-   Added new Threat Intel (TI) module to interact with ThreatConnect REST API
-   Added support of "\s" characters to be replaced automatically with a space (" ") character on user string input in Playbook Apps
-   Added templates for external Apps
-   Updated **read_embedded method** to deserialize nested variables before replacement
-   Updated Utils module to better handle datetime timezone conversions

## 0.x

### 0.9.13

-   Updated **ReadArg** decorator to support `fail_on` parameter
-   Updated **IterateOnArg** decorator to support `fail_on` parameter and removed `fail_on_empty`
-   Updated `Datastore` module to support no ID for POST and GET methods

### 0.9.12

-   Added new **FailOnInput** decorator
-   Changed **FailOn** decorator to **FailOnError** with arg input changes to enable
-   Added additional logging to **IterateOnArg** decorator

### 0.9.11

-   Reverted change to Playbook module `read()` method for null value returned when Array is True

### 0.9.10

-   Updated App templates to call `parse_args()` from **init** method
-   Updated `IterateOnArg` decorator to take an addition default value
-   Updated `IterateOnArg` to exit or log when no data is retrieved from Redis
-   Updated `TcExRun` module to detect v3 profile args section by either optional or required field
-   Updated `TcExProfile` module to use new **layout.json** output logic and always display output variables unless display value exists and return negative validation

### 0.9.9

-   Added new `Cache` module
-   Added new `DataStore` module
-   Updated App templates to ignore or exclude definitions
-   Updated `tcprofile` **permutation_id** to handle 0 index
-   Updated `tcpackage` command to not add **commitHash** if value is None
-   Updated `tcvalidate` command to handle permission errors when using **pkg_resources**
-   Updated **install.json** schema to include **commitHash**

### 0.9.8

-   Fixed issue with `sqlite` being imported while not required for Apps
-   Updated `tcprofile` to better support App bundle projects

### 0.9.7

-   Updated :py:mod:`~tcex.tcex_args` module to parse injected params using a **=** separator instead of a space+ Updated `tcprofile` command to support permutations logic for Apps with **layout.json** conditional input parameters
-   Updated `tcprofile` command to update the profile schema to **v3**. Note that **app.arg** is now **app.arg.optional** and **app.arg.required**.
-   Updated `tcrun` arg parsing logic to use a **=** separator instead of a space
-   Updated Batch module to support new 5.8+ merge of file hash feature

### 0.9.6

-   Added a fix for `tcvalidate` output display statement validation
-   Updated **install.json** schema file
-   Updated `tclib` to error when environment variables are not available
-   Updated Batch module to handle **xid** as **str** for **py2** Apps

### 0.9.5

-   Enabled **package_data** in **setup.py** for JSON schema files

### 0.9.4

-   Switched from **setup.py package_data** to **MANIFEST.in** for JSON schema files

### 0.9.3

-   Added new `tcvalidate` command for App Builder
-   Added validation of **layout.json** schema, inputs, and outputs
-   Migrated JSON validation files from App to TcEx

### 0.9.2

-   Added new `FailOn` App decorator
-   Updated **run.py** in Playbook templates to handle **TypeError** on incorrect action
-   Updated `tcpackage` command to suggest proper fix for missing modules
-   Updated `tcrun` to handle null value in args

### 0.9.1

-   Fixed issue in `tcpackage` with handling errors
-   Updated `tcpackage` command to validate import module for **.py** file in project-root directory
-   Updated `tcpackage` moving **install.json** validation to top level
-   Updated `tcpackage` to support `--ignore_validation` arg. Using this flag will cause the command to not exit on validation errors.
-   Updated **install.json** schema file to support new `feedDeployer` Boolean field
-   Updated `run.py` template file to ensure proper paths are set for an App

### 0.9.0

-   Updated all optional args in Batch module for Group/Indicator objects to kwargs. This will allow easier updates for new values in the future.
-   Updated the decode arg on the read Binary/BinaryArray methods to be False by default. When set to True, the `read()` method cannot be used in some use cases.
-   Updated the Group and Indicator object in the Batch module to only produce random and unique xids when an xid is not provided. These objects will no longer produce a unique and reproducible xid.
-   Added new App templates and updated templates with new files and content
-   Added :py:mod:`~tcex.tcex_args` module to include all args related methods from the :py:mod:`~tcex.tcex` module
-   Updated :py:meth:`~tcex.tcex.TcEx.request` method to include proxy settings
-   Updated `tcprofile` to include an epilog with command instructions on environment setup **(> tcprofile -h)**
-   Updated `tcprofile` to split the args section to support "default" args and "app" args
-   Updated `tcinit` to support templates instead of types
-   Updated `tcinit` to include an epilog with template definitions **(> tcinit -h)**
-   Updated `tcinit` to download additional files required for building Apps
-   Updated `tcrun` to support update args schema in profiles
-   Removed `tcex.jobs()` module
-   Removed `tcex.request_external()` method
-   Removed `tcex.authorization()` method
-   Removed `tcex.authorization_hmac()` method
-   Removed `tcex._authorization_token_renew()` method
-   Updated **all** code to standard formatting and structure
-   Updated and restructured Documents

### 0.8.27

-   Added decorator to provide common methods for Playbook Apps.
-   Added logic to `tcpackage` to do basic syntax validation of `.py` and `.json` files
-   Added :py:meth:`~tcex.tcex_playbook.TcExPlaybook.add_output` and :py:meth:`~tcex.tcex_playbook.TcExPlaybook.write_output` methods to provide an alternative way to write Playbook output data
-   Added access to resolved args
-   Updated `tclib` logic for **lib_latest** symbolic link

### 0.8.26

-   Updated `tcinit` to include **migration** as an action to help convert non-App Builder compliant Apps
-   Updated Utils module for additional method to determine local timezone
-   Updated Utils module to output correct **total_weeks** value

### 0.8.25

-   Updated `tcinit` command CLI option `--upgrade` to download additional files
-   Updated `tcrun` command to use **dockerImage** parameter from **install.json** or profile
-   Updated `tcrun` command to support new **autoclear** value in profile
-   Updated `tclib` to create a symbolic link to the latest Python lib directory
-   Updated `tcpackage` command to add **commitHash** value to **install.json**
-   Updated :py:mod:`~tcex.tcex` module to log **commitHash** value
-   Updated the `.gitignore` file for App templates

### 0.8.24

-   Fixed GH issue #(60)
-   Updated App templates. Added **tc_action** logic to handle launching **action** methods in the App class
-   Added `--docker` flag to `tcrun` command to launch App in docker container

### 0.8.23

-   Updated Batch module to handle Attribute values of False
-   Added `read_array` method to Playbook module
-   Updated App templates to include **start** and **done** methods
-   Update **tcprofile** to create the **tcex.d** directory automatically

### 0.8.22

-   Removed `__slots__` on Batch module due to issues with Python 2
-   Updated **tcinit** and corresponding App templates

### 0.8.21

-   Added PDF method to Resource module for supported Group types
-   Added **task_id** method for Task class
-   Added **date_added** property to Indicator and Groups objects
-   Added **last_modified** property to Indicator objects
-   Updated **tcrun** for handling Binary/BinaryArray validation

### 0.8.20

-   Fixed deletion in Batch module for TC instances < 5.7

### 0.8.19

-   Removed **app.lock** logic
-   Updated **file_content** logic for Documents and Reports
-   Added `add_file()` method for batch Group objects
-   Added **playbook_triggers_enabled** parameter to Batch module (requires ThreatConnect 5.7)

### 0.8.18

-   Made minor change to batch poll
-   Updated Batch module `close()` method to check for xids-saved file existence before deletion

### 0.8.17

-   Added **app.lock** file to temp directory to ensure single execution

### 0.8.16

-   Removed debugging flag from Batch module and replaced with logic to control debug externally
-   Updated batch-poll method logic to poll more frequently
-   Update Resource module to allow the addition of a body when reading from the datastore

### 0.8.15

-   Added signal handler to tcex to gracefully handle interrupts
-   Added new `tcinit` command to download files required for a new App or update files in an existing App
-   Updated batch-poll method to automatically calculate poll interval. **REMOVED** interval-method parameter
-   Updated Batch module to raise error on batch-status poll timeout
-   Updated \***\*main**.py\*\* to version 1.0.2
-   Moved and added supporting file to **app_init** directory

### 0.8.14

-   Added :py:meth:`~tcex.tcex_batch_v2.TcExBatch.close` method to allow cleanup of temp files when batch job is done
-   Added global overrides for **halt_on_error** in Batch module
-   Fixed issue with token renewal not failing properly on error
-   Updated logging method to ensure all messages are logged to file
-   Updated logging method to skip API logging during token renewal
-   Changed tcrun to not use shell on Windows systems

### 0.8.13

-   Updated Batch module to use Submit Job/Submit Data for deletes
-   Replaced **tcex_develop** arg with branch arg for tclib command
-   Added :py:meth:`~tcex.tcex_batch_v2.TcExBatch.generate_xid` method to help generate a unique and/or reproducible xid
-   Added default value for Email score in Batch module

### 0.8.12

-   Added active property to Indicator type objects
-   Updated :py:meth:`~tcex.tcex_batch_v2.TcExBatch.save` method be best effort
-   Updated :py:meth:`~tcex.tcex_batch_v2.TcExBatch.submit_file` to handle None value being returned
-   Updated `attribute()` methods to handle unique values when using a formatter
-   Fixed issue with **--unmask** arg not working on tcrun command

### 0.8.11

-   Merged AOT feature in prep for 5.7
-   Added :py:meth:`~tcex.tcex.TcEx.install_json` method to load **install.json**, which is used in the injection method to determine the structure on the param values
-   Added :py:meth:`~tcex.tcex_batch_v2.TcExBatch.save` method to save batch data to disk to reduce memory usage of the App
-   Updated the logic in :py:meth:`~tcex.tcex.TcEx.default_args` method to handle both injecting secureParams and AOT params depending, on selected feature.
-   Updated :py:meth:`~tcex.tcex.TcEx.inject_params` method to be public and generic and to allow params to be injected manually
-   Updated :py:mod:`~tcex.tcex_redis` module to support additional Redis methods required for AOT
-   Updated :py:meth:`~tcex.tcex_playbook.TcExPlaybook.read_binary` and :py:meth:`~tcex.tcex_playbook.TcExPlaybook.read_binary_array` methods to support b64decode and decode params
-   Updated :py:meth:`~tcex.tcex_batch_v2.Report` module to make the Report file name optional for updates in 5.7
-   Updated examples in Documents
-   Fixed validation issues in tcrun

### 0.8.10

-   Updated **submit_create_and_upload** method to clear raw list after submission
-   Rewrote **results_tc** method to handle updates to key/value pairs
-   Updated tcrun to automatically create required directories
-   Updated tclib to support building tcex develop version with **--tcex_develop** CLI flag

### 0.8.9

-   Rewrote tcrun and tcprofile commands
-   Removed tcdata commands
-   Changed logging of unsupported args to only show when App retrieves args
-   Changed **read_binary_array** method to decode Redis data automatically

### 0.8.8

-   Updated :py:meth:`~tcex.tcex.TcEx.exit` methods to treat exit code of 3 as non-failure
-   Updated v2 Batch createAndUpload

### 0.8.7

-   Updated secure params injection to handle pipe-delimited multiple-choice values

### 0.8.6

-   Fixed issue with API logging not working when secure params are enabled
-   Fixed issue with API logging timestamp precision

### 0.8.5

-   Updated tcdata for Playbook variable creation during staging testing data
-   Updated tcex logging for level and removal of stream logger once API logger is initialized

### 0.8.4

-   Updated tcdata to handle binary array
-   Updated tclib command to support environment variables in **tcex.json** file
-   Added initial functionality for v2 Batch **create and upload**

### 0.8.3

-   Updated regex for Playbook variables

### 0.8.2

-   Updated Tcdata module for local testing
-   Updated Batch v2 API

### 0.8.1

-   Updated secureParams loading order
-   Updated :py:mod:`~tcex.tcex_logger` module
-   Updated :py:mod:`~tcex.tcex` module to only import modules when required
-   Moved :py:meth:`~tcex.tcex_utils.TcExUtils.inflect` to the Utils module
-   Updated documents for Metrics, Notifications, and Batch

### 0.8.0

-   Added **tcex.session** to provide access to the ThreatConnect API using Requests' native interface
-   Added :py:mod:`~tcex.tcex_batch_v2` module to replace the Jobs module starting in ThreatConnect 5.6
-   Added msg to :py:meth:`~tcex.tcex.TcEx.exit` methods
-   Changed :py:meth:`~tcex.tcex.TcEx.exit_code` method to a property with a setter
-   Changed :py:meth:`~tcex.tcex.TcEx.request` property to a method
-   Updated multiple methods to use :py:mod:`~tcex.tcex_session` instead of :py:mod:`~tcex.tcex_request`
-   Renamed Logger module to be consistent with other modules
-   Removed second arg from :py:meth:`~tcex.tcex.TcEx.expand_indicators` method
-   Removed owner parameter from :py:mod:`~tcex.tcex_resources.Datastore` module
-   Added deprecation warning for the following methods: :py:meth:`~tcex.tcex.TcEx.bulk_enabled`, :py:meth:`~tcex.tcex.TcEx.job`, :py:meth:`~tcex.tcex.TcEx.request_tc`, :py:meth:`~tcex.tcex.TcEx.epoch_seconds`, and :py:meth:`~tcex.tcex.TcEx.to_string`. These methods will be removed in version 0.9.0.
-   Cleaned up code, comments, and documentation
-   Added error code/message for all RuntimeError exceptions

### 0.7.21

-   Fixed issue with newstr when using quote() method in :py:meth:`~tcex.tcex.TcEx.safe_indicator`

### 0.7.20

-   Updated logging to log App name and other data
-   Added Notifications module for ThreatConnect 5.6+

### 0.7.19

-   Updated secure params injection to treat string value of True as Boolean/flag
-   Updated secure params to handle unicode values in py2
-   Updated Jobs module to use batch settings from args on init and to allow programmatic override of batch settings
-   Updated token renewal to handle issue with newstr

### 0.7.18

-   Updated Jobs module to not call safetag method when using Resource module
-   Updated Intrusion Set class in Resource module
-   Updated Group list to include new Group types
-   Added `upload()` and `download()` methods to Report class in resource module.
-   Added Task as a group type.
-   Added new secure params feature

### 0.7.17

-   Updated Utils module for handling naive datetime in py2
-   Added **to_bool()** method back to Utils module

### 0.7.16

-   Updated utils datetime methods to not require a timezone
-   Updated Tag class to urlencode tag value so slashes are supported
-   Updated safetag method to strip **^** from tag values
-   Changed modules dependency to use latest version instead of restricting to current version
-   Added Event, Intrusion Set, and Report Group types in preparation for TC > 5.6.0
-   Added metrics module to create and add metrics to ThreatConnect.
-   Added **deleted** endpoint for Indicators.

### 0.7.15

-   Updated Jobs module to delete by name when using replace for Groups
-   Updated token renewal to log more information on failure
-   Updated Playbooks read-binary array to better handle null values

### 0.7.14

-   Updated file Indicator class for proper handling of Attributes, Tags, and Labels
-   Updated :py:meth:`~tcex.tcex.TcEx.expand_indicators` method to use a new regex to handle more formats for file hashes and custom Indicators

### 0.7.13

-   Fixed issue with embedded variable matching during exact variable check

### 0.7.12

-   Updated :py:mod:`~tcex.tcex_resources.Resource` for py2 unicode issue in ipAddress module

### 0.7.11

-   Updated :py:mod:`~tcex.tcex_resources.Resource` module to automatically handle files hashes in format "md5 : sha1 : sha256"
-   Updated :py:mod:`~tcex.tcex_resources.Resource` module to reformat ipv6 addresses to same format as TC

### 0.7.10

-   Updated \***\*main**.py\*\* template with better logic to detect Python lib directory version
-   Updated regex patterns for variable matching in Playbook module
-   Updated Playbook module function in handling variables

### 0.7.9

-   Updated :py:meth:`~tcex.tcex_playbook.TcExPlaybook.read_embedded` method to better support embedded variables
-   Added **--report** arg to `tcrun` to output a JSON Report of profiles and run data
-   Added new JSON string comparison operator (jc/json compare) to `tcdata` to compare two JSON strings (requires DeepDiff to be installed locally)

### 0.7.8

-   Added **KeyValueArray** operator to `tcdata`, which allows searching for a single key/value entry in array
-   Updated functionality to replace non-quoted embedded variable to handle duplicate variables in **KeyValueArray**

### 0.7.7

-   Added new string comparison operator (sc) to `tcdata` that strips all white space before eq comparison
-   Added new functionality to :py:mod:`~tcex.tcex_playbook.TcExPlaybook` to replace non-quoted embedded variables in **Read KeyValueArrays**
-   Updated **Create KeyValue/KeyValueArray** methods to not JSON load when passed a string
-   Added :py:meth:`~tcex.tcex_utils.TcExUtils.any_to_datetime` method to return **datetime.datetime** object
-   Added :py:meth:`~tcex.tcex_utils.TcExUtils.timedelta` method to return delta object from two provided datetime expressions

### 0.7.6

-   Fixed issue with _newstr_ and dynamic-class generation

### 0.7.5

-   Updated all TcEx framework command-line interface (CLI) commands to use utf-8 encoding by default
-   Replaced usage of unicode with built-in str (Python 2/3 compatible
-   Replaced usage of long with built-in int (Python 2/3 compatible)
-   Update usage of **urllib.quote** to be Python 2/3 compatible

### 0.7.4

-   Updated :py:meth:`~tcex.tcex_resources.Resource.association_custom` to handle boolean values that are passed as strings
-   Updated :py:meth:`~tcex.tcex.TcEx._resource` method to handle boolean returned as strings from the API
-   Updated `tcdata` to properly delete Indicators when using `--clear` arg
-   Update the Log module to use **tcex** instead of **tcapp**

### 0.7.3

-   Added :py:mod:`~tcex.tcex_utils.TcExUtils` module with date functions to handle common date-use cases
-   Added DeepDiff functionality to `tcdata` for validating unsorted dictionaries and list
-   Updated `tcdata` to pull item from lists by index for easier comparison
-   Updated :py:meth:`~tcex.tcex_playbook.TcExPlaybook.read` method to allow disabling of automatically resolving embedded variables
-   Updated :py:meth:`~tcex.tcex_resources.Resource.association_custom` method to support file actions
-   Updated :py:meth:`~tcex.tcex_resources.File.file_action` method as alias to :py:meth:`~tcex.tcex_resources.Resource.association_custom`

### 0.7.2

-   Updated `tcdata` command for issue on sorting list in Python 3
-   Added update for **tcex.json** file to allow the App version to be specified instead of using **programVersion** from **install.json**

### 0.7.1

-   Added stub support for **associatedGroup** in Batch Indicator JSON
-   Updated the TcEx Job module to better handle Document uploads in Python 3
-   Updated TcEx Resource module to support query parameter list in the **add_payload()** method
-   Updated TcEx Request module to support query parameter list in the **add_payload()** method
-   Updated `tclib` to remove the old lib directory before creating the lib directory

### 0.7.0

-   Updated the TcEx framework to only build custom Indicator classes when working with custom Indicators
-   Updated TcEx Jobs module Group add logic to fix issue with skipping existing Groups
-   Updated TcEx Jobs module to handle **associatedGroup** passed as string or int when using **/v2**

> Important:: Breaking change to any App that uses the Direct Access method with a Custom Indicator type.

### 0.6.3

-   Fixed issue in `tcdata` when validating that data is not string type
-   Updated `tcprofile` to set type check to binary on binary data

### 0.6.2

-   Updated Playbook **create_binary** and **create_binary** array for to better support py3.
-   Updated `tcdata` to support Security Labels in staged data
-   Updated `tcdata` to support adding associations
-   Updated `tcdata` to support variable reference **#App:4768:tc.address!TCEntity::value** during validation

### 0.6.1

-   Updated `tcdata` to validate string as **string_types** for "is type" check using six modules
-   Added fix for code font not matching line numbers in the documents

### 0.6.0

-   Added :py:mod:`~tcex.tcex_resources.CustomMetric` module to :py:mod:`~tcex.tcex_resources.Resource` module
-   Renamed `_args` variable in **tcex.py** to `default_args`
-   Renamed `_parser` variable in **tcex.py** to `parser`
-   Cleaned up code (removed any Python 2.5-specific code)

### 0.5.23

-   Replaced use of `str()` in TcEx Playbook module
-   Updated `tcrun` to pass **data_owner** for each action on `tcdata`
-   Updated `tcdata` to stage TC data via `/v2` instead of batch
-   Updated `tcdata` write entity out as variable

### 0.5.22

-   Updated `tcprofile` to support new parameters
-   Updated `tcdata` to properly handle older **tcex.json** files
-   Updated :py:meth:`~tcex.tcex_playbook.TcExPlaybook.read_embedded` method to handle unicode error
-   Added additional logging to TcEx Job for logging API response

### 0.5.21

-   Added :py:meth:`~tcex.tcex.TcEx.job` association feature to handle Group-> Indicator and Group-> Group associations
-   Added :py:meth:`~tcex.tcex.TcEx.safe_group_name` method to ensure Group meets the required length
-   Added `tcdata` initial feature to stage Groups and Indicators in ThreatConnect
-   Updated `tcrun` to use new parameter for logging
-   Updated :py:meth:`~tcex.tcex.TcEx.job` to support upload of file to Document Group

### 0.5.20

-   Updated token renewal URL
-   Updated `tcprofile` to include **api_default_org, tc_proxy_external, tc_proxy_host, tc_proxy_port, tcp_proxy_password, tc_proxy_tc, tc_proxy_username**
-   Updated `tcprofile` changing **tc_playbook_db_path** and **tc_playbook_db_port** parameters to environment variables by default
-   Updated `tcprofile` changing **logging** to **tc_log_level**
-   Updated `tclib` to check for **requirements.txt**

### 0.5.19

-   Updated **tcex.playbook**, tcrun, and tcdata to support deleting data from Redis from previous runs

### 0.5.18

-   Updated `tcrun` to handle issue where **install_json** is not defined in the **tcex.json** file so that script name was improperly being set

### 0.5.17

-   Updated **create_output()** method to fix issue when using output variables of the same name and different type

### 0.5.16

-   Updated `tcrun` to not check for the program main file for Java Apps

### 0.5.15

-   Updated `tcrun` to support running Java Apps
-   Added support for **install_json** profile parameter to **tcex.json**. This should be included in all **tcex.json** files going forward.
-   Added support for **java_path** config parameter to **tcex.json** for custom Java path. Default behavior is to use the default version of Java from user path.
-   Added support for **class_path** profile parameter to **tcex.json** for custom Java paths. By default, `./target/` will be used as the **class_pass** value.
-   Updated `tcpackage` to grab minor version from **programVersion** in **install.json**. If no **programVersion** is found, the default version of an App is 1.0.0.
-   Cleaned up PEP8

### 0.5.14

-   Updated :py:meth:`~tcex.tcex_resources.Bulk.json` method to use proper entity value
-   Updated `tcprofile` to use default env values for API credentials
-   Added Groups parameter to **tcex.json** so that a profile can be part of multiple Groups

### 0.5.13

-   Added additional exclude values for IDE directories
-   Added **app_name** parameter to **tcex.json** for App built on system where App directory is not the App name
-   Updated `tcpackage` to use new **app_name**, if it exists, and to default back to App directory name
-   Updated `tcprofile` to only output Redis variable for Playbook Apps
-   Updated `tclib` to have default config value for instance where there is not **tcex.json** file

### 0.5.12

-   Update Building Apps section of the documentation
-   Updated required module versions (requests, python-dateutil, and Redis)
-   Fixed issue with sleep parameter being ignored in `tcrun`.
-   Updated `tclib` to automatically read **tcex.json**
-   Updated `tcpackage` to output Apps zip files with **.tcx** extension

### 0.5.11

-   Added support for binary data type in `tcdata` for staging

### 0.5.10

-   Added platform for docker support

### 0.5.9

-   Added platform check for subprocess calls
-   Added additional error logging for `tcrun` command

### 0.5.8

-   Added better support for build and test commands on Windows platform

### 0.5.7

-   Removed pip as a dependency

### 0.5.6

-   Updated `tcdata` to support multiple operators for validation
-   Added `tcprofile` command to automatically build testing profiles from **install.json**
-   Updated `tcrun` to create log, out, and temp directories for testing output
-   Updated `tcpackage` to exclude **.pyc** files and \***\*pycache\*\*** directory

### 0.5.5

-   Updated `tcpackage` to append version number to zip file
-   Added a **bundle_name** parameter to **tcex.json** file for systems where the directory name does not represent the App name

### 0.5.4

-   Updated tcdata for issue with bytes string in Python 3

### 0.5.3

-   Added new tcdata, tclib, tcpackage, and tcrun commands for App testing and packaging (The app.py will be deprecated in the future.)
-   Updated `__main__.py` for new lib directory structure created with pip (replaced easy_install)
-   Changed method so that Apps are now built with `requirements.txt` instead of `setup.py`

### 0.5.2

-   Updated :py:meth:`~tcex.tcex_resources.Resource.association_custom` method to support DELETE/POST methods
-   Added :py:meth:`~tcex.tcex.TcEx._association_types` method to load Custom Association types from API
-   Added `indicator_types_data` property with full Indicator Type data
-   Added `indicator_associations_types_data` property with full Indicator Association Type data

### 0.5.1

-   Update **playbookdb** variable name
-   Updated \***\*main**.py\*\* template for proper exit code

### 0.5.0

-   Added support for output variable of the same name, but different types
-   Added support for new **TCKeyValueAPI** DB types in Playbook Apps. This is a seamless change to the Apps.
-   Updated :py:meth:`~tcex.tcex.TcEx.authorization` method to return properly formatted header when no **token_expires** is provided
-   Added automatic authorization to :py:meth:`~tcex.tcex.TcEx.request_tc` method
-   Updated documentation for Request module

### 0.4.11

-   Changed proxy variable to proxies in :py:meth:`~tcex.tcex.TcEx.request_external` method
-   Changed proxy variable to proxies in :py:meth:`~tcex.tcex.TcEx.request_tc` method
-   Added :py:meth:`~tcex.tcex_resources.Task.assignees` method for Tasks
-   Added :py:meth:`~tcex.tcex_resources.Task.escalatees` method for Tasks
-   Added 201 as valid status code for Task

### 0.4.10

-   Added :py:meth:`~tcex.tcex_resources.Resource.victims` method to :py:mod:`~tcex.tcex_resources.Resource` module
-   Added :py:meth:`~tcex.tcex_resources.Resource.victim_assets` method to :py:mod:`~tcex.tcex_resources.Resource` module
-   Added :py:meth:`~tcex.tcex_resources.Indicator.observations` methods to :py:mod:`~tcex.tcex_resources.Resource` module
-   Added :py:meth:`~tcex.tcex_resources.Indicator.observation_count` methods to :py:mod:`~tcex.tcex_resources.Resource` module
-   Added :py:meth:`~tcex.tcex_resources.Indicator.observed` methods to :py:mod:`~tcex.tcex_resources.Resource` module
-   Changed private `_copy()` method to public :py:meth:`~tcex.tcex_resources.Resource.copy` in the :py:mod:`~tcex.tcex_resources.Resource` module
-   Updated :py:meth:`~tcex.tcex_resources.File.occurrence` method Indicator parameter to be optional
-   Added :py:meth:`~tcex.tcex_resources.Host.resolution` methods to :py:mod:`~tcex.tcex_resources.Resource` module to retrieve DNS resolutions on Host Indicators

### 0.4.9

-   Added :py:meth:`~tcex.tcex_resources.Signature.download` method to download Signature data
-   Added **urlencoding** to proxy user and password

### 0.4.7

-   Added :py:meth:`~tcex.tcex.TcEx.job` method to allow multiple jobs to run in an App
-   Update :py:meth:`~tcex.tcex.TcEx.s` method to fix issues in Python 3

### 0.4.6

-   Updated :py:meth:`~tcex.tcex_playbook.TcExPlaybook.create_binary_array` method to properly handle binary array data
-   Updated :py:meth:`~tcex.tcex_playbook.TcExPlaybook.read_binary_array` method to properly handle binary array data

### 0.4.5

-   Updated :py:meth:`~tcex.tcex_resources.Indicator.indicator_body` to support missing hashes
-   Added :py:meth:`~tcex.tcex_resources.Indicator.false_positive` endpoint for Indicators
-   Merged pull requests for better native Python 3 support
-   Added Campaign to Group types
-   Increased request timeout to 300 second.

### 0.4.4

-   Updated :py:meth:`~tcex.tcex_playbook.TcExPlaybook.read_embedded` method logic for null values and better support of mixed values

### 0.4.3

-   Updated TcEx Job module for file hashes updates using **v2/indicators/files**

### 0.4.2

-   Updated :py:mod:`~tcex.tcex_job.TcExJob` module for file hashes updates using `v2/indicators/files`

### 0.4.2

-   Updated :py:meth:`~tcex.tcex_playbook.TcExPlaybook.read_embedded` method to support different formatting dependent on the parent variable type
-   Updated :py:mod:`~tcex.tcex_resources.Resource` module to address issue in which copying the instance causes errors with request instance in Python 3
-   Updated T**cExLocal** :py:meth:`~tcex.tcex_local.TcExLocal.run` method to better format error output

### 0.4.1

-   Added :py:meth:`~tcex.tcex_resources.Datastore.add_payload` method to :py:mod:`~tcex.tcex_resources.DataStore` class
-   Fixed issue with :py:mod:`~tcex.tcex_job.TcExJob` module in which batch Indicator POST with chunking would fail after first chunk
-   Added :py:meth:`~tcex.tcex.TcEx.safe_indicator` method to urlencode and cleaned up Indicator before associations, etc.
-   Updated :py:meth:`~tcex.tcex.TcEx.expand_indicators` method to use a regex instead of split for better support of custom Indicators
-   Updated :py:mod:`~tcex.tcex_job.TcExJob._process_indicators_v2` to better handle custom Indicator types
-   Updated :py:meth:`~tcex.tcex_playbook.TcExPlaybook.read_embedded` method to strip off double quote from JSON string on mixed types and to decode escaped strings
-   Updated :py:mod:`~tcex.tcex_resources.Resource` module so that all Indicator are URL encoded before adding to the URI
-   Updated :py:meth:`~tcex.tcex_resources.Indicator.Indicator_body` method to only include items in the JSON body if not None.
-   Updated :py:meth:`~tcex.tcex_resources.Indicator.indicators` method to handle extra white spaces on the boundary
-   Added additional standard args of `api_default_org` and `tc_in_path`

### 0.4.0

-   Updated :py:mod:`~tcex.tcex_resources.Resource` module. All `_pivot()` and `associations()` methods now take an instance of Resource and return a copy of the current Resource instance. Other methods such as `security_label()` and `tags()` now return a copy of the current Resource instance.
-   Added :py:mod:`~tcex.tcex_resources.Tag` Resource class
-   Added :py:meth:`~tcex.tcex.TcEx.resource` method to get instance of Resource instance
-   Added :py:mod:`~tcex.tcex_resources.Datastore` Resource class to the :py:mod:`~tcex.tcex_resources.Resource` module
-   Updated :py:mod:`~tcex.tcex_job.TcExJob` module for changes in the :py:mod:`~tcex.tcex_resources.Resource` module

### 0.3.7

-   Added logic around retrieving Batch errors to handle 404
-   Added new :py:meth:`~tcex.tcex_playbook.TcExPlaybook.exit` method for Playbook Apps (exit code of 3 to 1 for partial success)

### 0.3.6

-   Added :py:mod:`~tcex.tcex_job.TcExJob.group_results` and :py:mod:`~tcex.tcex_job.TcExJob.indicator_results` properties to :py:mod:`~tcex.tcex_job.TcEx Job` module
-   Added :py:meth:`~tcex.tcex.TcEx.request_external` and :py:meth:`~tcex.tcex.TcEx.request_tc` methods
-   Updated :py:meth:`~tcex.tcex_playbook.TcExPlaybook.read_embedded` method with a better regex for matching variables
-   Updated :py:meth:`~tcex.tcex_playbook.TcExPlaybook` module with better error handling with JSON loads
-   Updated **TcExLocal** :py:meth:`~tcex.tcex_local.TcExLocal.run` method to sleep after subprocess executes the first time

### 0.3.5

-   Updated :py:mod:`~tcex.tcex_job.TcEx Job` module to allow Indicators to be added via `/v2/indicators/<type>`
-   Updated structure for Attributes/Tags on Groups to use singular version (Attribute/Tag) in Jobs modules to match format used for Indicators
-   Added custom case_preference and parsable properties to :py:mod:`~tcex.tcex_resources.Resource` module
-   Added logic to cleanup temporary JSON bulk file. When logging is **debug**, a compressed copy of the file will remain.

### 0.3.4

-   Fixed issue in :py:mod:`~tcex.tcex_resources` module with pagination stopping before all results are retrieved

### 0.3.3

-   Added :py:meth:`~tcex.tcex.TcEx.s` method to replace the :py:meth:`~tcex.tcex.TcEx.to_string` method (handle bad unicode in Python 2 and still support Python 3)
-   Updated :py:meth:`~tcex.tcex_playbook.TcExPlaybook.read_embedded` method to better handle embedded vars

### 0.3.2

-   Added :py:meth:`~tcex.tcex_resources.Resource.indicators` method to allow iteration over Indicator values in Indicator response JSON

### 0.3.1

-   Updated :py:meth:`~tcex.tcex_request.TcExRequest.set_basic_auth` method to use proper unicode method
-   Updated :py:mod:`~tcex.tcex_playbook` create and read methods to warn when None value is passed

### 0.3.0

-   Added :py:meth:`~tcex.tcex_request.TcExRequest.json` method that accepts a dictionary and automatically sets content-type and body
-   Updated :py:meth:`~tcex.tcex.TcEx.safeurl` and :py:meth:`~tcex.tcex.TcEx.safetag` to use :py:meth:`~tcex.tcex.TcEx.to_string`
-   Update :py:meth:`~tcex.tcex_request.TcExRequest.set_basic_auth` for Python 2/3 compatibility

### 0.2.11

-   Updated :py:meth:`~tcex.tcex_request.TcExRequest.add_payload` method to not force the value to string
-   Updated :py:meth:`~tcex.tcex_request.TcExRequest.files` method
-   Added :py:meth:`~tcex.tcex_request.TcExRequest.set_basic_auth` method for instance where normal method does not work

### 0.2.10

-   Added :py:meth:`~tcex.tcex_request.TcExRequest.files` property to :py:mod:`~tcex.tcex_request` module

### 0.2.9

-   Fixed issue with boolean parameters having an extra space at the end

### 0.2.8

-   Updated :py:meth:`~tcex.tcex_local.TcExLocal._parameters` method to build a list for **subprocess.popen** instead of a string
-   Updated **install.json** schema to support **note** field

### 0.2.7

-   Removed hiredis as a dependency
-   Added hvac as a dependency for vault-credential storage
-   Added ability to use vault as a credential store for local testing
-   Fixed args wrapper for Windows (' to ")

### 0.2.6

-   Added sleep option for test profiles that take time to complete

### 0.2.5

-   Updated :py:mod:`~tcex.tcex_local` module to change **tc.json** profiles to list instead of dictionary to maintain order of profiles
-   Added feature to :py:mod:`~tcex.tcex_local` to read environment variables for value in **tc.json** (e.g., $evn.my_api_key)

### 0.2.4

-   Handled None type returned by Redis module

### 0.2.3

-   Added :py:meth:`~tcex.tcex.TcEx.to_string` method to replace old `uni()` method (handled Python 2/3 encoding for Apps)

### 0.2.2

-   Updated string/unicode/bytes issue between Python 2 and 3

### 0.2.1

-   Updated :py:mod:`~tcex.tcex_local` module for Python 2/3 support
-   Updated binary methods in :py:mod:`~tcex.tcex_playbook` module for Python 2/3 support

### 0.2.0

-   Reworked :py:mod:`~tcex.tcex_local` :py:meth:`~tcex.tcex_local.TcExLocal.run` logic to support updated **tc.json** schema
-   Changed **--test** arg to **--profile** in :py:meth:`~tcex.tcex_local.TcExLocal._required_arguments`
-   Added **script** field to **tc.json** that matches **--script** arg to support predefined script names
-   Added **Group** field to **tc.json** that matches **--group** arg in :py:meth:`~tcex.tcex_local.TcExLocal._required_arguments` to support running multiple profiles
-   Added `inflect <https://pypi.python.org/pypi/inflect>`\_ requirement to version 0.2.5
-   Changed python-dateutil requirement to version 2.6.10
-   Changed requests requirement to version 2.13.0

### 0.1.6

-   Added accepted status code of 201 for Custom Indicator POST on dynamic class creation

### 0.1.5

-   Added :py:meth:`~tcex.tcex_resources.Indicator.entity_body` method to :py:mod:`~tcex.tcex_resources` for generating Indicator body
-   Added :py:meth:`~tcex.tcex_resources.Indicator.indicator_body` method to :py:mod:`~tcex.tcex_resources` for generating Indicator body

### 0.1.4

-   Fixed issue with Job :py:meth:`~tcex.tcex_job.TcExJob.group_cache` method

### 0.1.3

-   Updated :py:mod:`~tcex.tcex_job.TcExJob` module to use new pagination functionality in :py:mod:`~tcex.tcex_resources` module
-   Updated and labeled :py:meth:`~tcex.tcex_resources.Resource.paginate` method as deprecated

### 0.1.2

-   Updated **tcex_local** for additional parameter support during build process

### 0.1.1

-   Updated **tcex_local** for exit code when app.py is called (maven build issue)
-   Added new log event for proxy settings

### 0.1.0

-   Reworked iterator logic in :py:mod:`~tcex.tcex_resources` module

### 0.0.12

-   Updated documentation
-   Changed :py:mod:`~tcex.tcex_resources` to allow iteration over the instance to retrieve paginated results
-   Updated support-persistent args when running App locally
-   Updated Playbook module for Python 3
-   Added logging of platform for debugging purposes
-   Updated Pep 8

### 0.0.11

-   Updated :py:meth:`~tcex.tcex_job.TcExJob.file_occurrence` in the :py:mod:`~tcex.tcex_job.TcEx Job` module
-   Added :py:mod:`~tcex.tcex_data_filter` module access via `tcex.data_filter(data)`
-   Added :py:meth:`~tcex.tcex.TcEx.epoch_seconds` method to return epoch seconds with optional delta period
-   Added `python-dateutil==2.4.2` as a Python dependency

### 0.0.10

-   Added :py:meth:`~tcex.tcex_resources.Resource.paginate` method to :py:mod:`~tcex.tcex_resources` module
-   Updated :py:meth:`~tcex.tcex_job.TcExJob.group_cache` module to use :py:meth:`~tcex.tcex_resources.Resource.paginate` method

### 0.0.9

-   Updated :py:mod:`~tcex.tcex_job.TcExJob` module for :py:mod:`~tcex.tcex_resources` modules renamed methods and changes

### 0.0.8

-   Changed logging level logic to use `logging` over `tc_logging_level`, if it exists
-   Added App version logging attempt

### 0.0.7

-   Updated :py:meth:`~tcex.tcex.TcEx._resources` method to handle TC version without custom Indicators
-   Updated logging to better debug API request failures
-   Updated package command to create lib directory with Python version (e.g., lib_3.6.0)
-   Updated logging the Logging Level, Python, and TcEx versions for additional debugging

### 0.0.6

-   Updated open call for bytes issue on Python 3

### 0.0.5

-   Updated to **setup.py** for Python 3 support

### 0.0.4

-   Updated Campaign Resource type Class
-   Added `building_apps` section to documentation

### 0.0.3

-   Added :py:meth:`~tcex.tcex_resources.Campaign` Class
-   Updated documentation

### 0.0.2

-   Updated `setup.py` for build

### 0.0.1

-   Initial Public Release<|MERGE_RESOLUTION|>--- conflicted
+++ resolved
@@ -1,16 +1,13 @@
 # Release Notes
 
 ## 4.0.4
-<<<<<<< HEAD
 
 -   APP-4306 - [API] Added support for custom association pagination
+-   APP-4334 - [API] Call method transforms in TI transform models even if value is not a string
+-   APP-4380 - [API] Add externalDateAdded, externalDateExpires, externalLastModified, firstSeen, and lastSeen fields to TI Transform model
 -   APP-4381 - [Logging] Fix API logging issues
 -   APP-4383 - [API] Update for changes in the TC V3 API
 -   APP-4400 - [Input] Add support for KeyValue input type with None value
-=======
--   APP-4334 - [API] Call method transforms in TI transform models even if value is not a string
--   APP-4380 - [API] Add externalDateAdded, externalDateExpires, externalLastModified, firstSeen, and lastSeen fields to TI Transform model
->>>>>>> 09483a08
 
 ## 4.0.3
 
