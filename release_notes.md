--- conflicted
+++ resolved
@@ -6,13 +6,10 @@
 -   APP-3775 - [Playbooks] Updated variable pattern regex to better handle mix variables types
 -   APP-3776 - [CLI] Updated spectool for general improvements and fixes
 -   APP-3805 - [API] Added TI Transforms module used to map a TI object to TC Bach or V3 format
-<<<<<<< HEAD
 -   APP-3810 - [Services] Add support for Feed Service Apps
 -   APP-3822 - [TcEx] Improve type-hinting to enable intellisense for more attributes of TcEx
-=======
 -   APP-3825 - [API] Update date format on TQL filters used in V3 api
 
->>>>>>> 42369d90
 ### 3.0.4
 
 -   APP-3582 - [CLI] Updated spectool to automatically sort release notes by version when creating readme.md
