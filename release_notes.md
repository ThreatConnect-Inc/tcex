--- conflicted
+++ resolved
@@ -12,11 +12,8 @@
 - APP-3753 - [API] Updated API module for new task filter (missing_artifact_count)
 - APP-3748 - [Inputs] Add result Limit on resolving magic variables
 - APP-3747 - [API] Added support for Group -> Victim Asset Associations
-<<<<<<< HEAD
+- APP-3754 - [API] Update group_model to address openapi spec discrepancy
 - APP-3756 - [KeyValue] Add KeyValueMock, an implementation of KeyValueABC only for testing and running apps locally.
-=======
-- APP-3754 - [API] Update group_model to address openapi spec discrepancy
->>>>>>> 23b88f46
 
 ### 3.0.3
 
