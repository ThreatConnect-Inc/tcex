--- conflicted
+++ resolved
@@ -1,6 +1,6 @@
 #!/usr/bin/env python3
 # -*- coding: utf-8 -*-
-"""Module for testing tcinit command"""
+"""Module to test tcinit command"""
 
 import json
 import os
@@ -84,14 +84,11 @@
     output = _run_subprocess([PATH_TO_TCINIT])
     print(output)
     assert output['stdout'] == ''
-<<<<<<< HEAD
     assert (
-        'usage: tcinit [-h] [--branch {master,develop}] [--action {create,update}]'
-        in output['stderr']
-    )
-=======
-    assert 'usage: tcinit [-h] [--branch {master,develop}]\n              [--action {create,update,migrate}] --type {job,playbook}\n              [--force]\ntcinit: error: argument --type is required' in output['stderr']
->>>>>>> c9ccaae5
+        'usage: tcinit [-h] [--branch {master,develop}]\n              '
+        '[--action {create,update,migrate}] --type {job,playbook}\n              '
+        '[--force]\ntcinit: error: argument --type is required' in output['stderr']
+    )
 
 
 def test_tcinit_without_proper_action():
@@ -106,8 +103,8 @@
     output = _run_subprocess([PATH_TO_TCINIT, '--type', 'job', '--action', 'update'])
     print(output)
     assert (
-        'RuntimeWarning: No app exists in this directory. Try using "tcinit --type job '
-        '--action create --branch master" to create an app.' in output['stdout']
+        'RuntimeWarning: No app exists in this directory. Try using "tcinit --type job --action '
+        'create --branch master" to create an app.' in output['stdout']
     )
 
 
@@ -115,7 +112,10 @@
     """Run the tcinit command trying to migrate an app in an empty dir."""
     output = _run_subprocess([PATH_TO_TCINIT, '--type', 'job', '--action', 'migrate'])
     print(output)
-    assert 'RuntimeWarning: No app exists in this directory. Try using "tcinit --type job --action create --branch master" to create an app.' in output['stdout']
+    assert (
+        'RuntimeWarning: No app exists in this directory. Try using "tcinit --type job '
+        '--action create --branch master" to create an app.' in output['stdout']
+    )
 
 
 def _check_command_succeeded(subprocess_output):
@@ -157,7 +157,9 @@
 
 def test_migrate_job_app():
     """Run the tcinit command in a non-empty dir."""
-    output = _run_subprocess([PATH_TO_TCINIT, '--type', 'job', '--action', 'migrate'], reset_testing_dir=False)
+    output = _run_subprocess(
+        [PATH_TO_TCINIT, '--type', 'job', '--action', 'migrate'], reset_testing_dir=False
+    )
     print(output)
     assert 'Would you like to overwrite the contents of __main__.py (y/n)?' in output['stdout']
 
@@ -168,24 +170,17 @@
         [PATH_TO_TCINIT, '--type', 'job', '--action', 'create'], reset_testing_dir=False
     )
     print(output)
-<<<<<<< HEAD
-    assert 'RuntimeWarning: The current directory' in output['stdout']
-    assert (
-        'is not empty so no app will be created. You can either create a new directory for this '
-        'app or add the "--force" flag to the command you just ran to force a new app to be created'
-        in output['stdout']
-    )
-=======
     assert 'Would you like to overwrite the contents of __main__.py (y/n)?' in output['stdout']
 
 
 def test_create_app_in_nonempty_dir_with_force():
     """Run the tcinit command in a non-empty dir with the --force command."""
-    output = _run_subprocess([PATH_TO_TCINIT, '--type', 'job', '--action', 'create', '--force'], reset_testing_dir=False)
+    output = _run_subprocess(
+        [PATH_TO_TCINIT, '--type', 'job', '--action', 'create', '--force'], reset_testing_dir=False
+    )
     print(output)
     _check_command_succeeded(output)
     _validate_tcinit_files('job')
->>>>>>> c9ccaae5
 
 
 def test_create_playbook_app():
@@ -213,18 +208,16 @@
     _validate_tcinit_files('playbook', action='update')
 
 
-<<<<<<< HEAD
-@pytest.fixture(scope='session', autouse=True)
-=======
 def test_migrate_playbook_app():
     """Run the tcinit command in a non-empty dir."""
-    output = _run_subprocess([PATH_TO_TCINIT, '--type', 'playbook', '--action', 'migrate'], reset_testing_dir=False)
+    output = _run_subprocess(
+        [PATH_TO_TCINIT, '--type', 'playbook', '--action', 'migrate'], reset_testing_dir=False
+    )
     print(output)
     assert 'Would you like to overwrite the contents of __main__.py (y/n)?' in output['stdout']
 
 
-@pytest.fixture(scope="session", autouse=True)
->>>>>>> c9ccaae5
+@pytest.fixture(scope='session', autouse=True)
 def cleanup(request):
     """Cleanup the testing directory once we are finished."""
 
