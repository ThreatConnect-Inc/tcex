--- conflicted
+++ resolved
@@ -6,14 +6,9 @@
 import sys
 
 sys.path.append(os.path.abspath(os.path.join(os.path.dirname(__file__), '.')))
-<<<<<<< HEAD
 
 import validator  # pylint: disable=C0413
-=======
->>>>>>> 58460d55
-
-import validator  # pylint: disable=C0413
-import utility
+import utility  # pylint: disable=C0413
 
 
 def _delete_groups(tcex):
