--- conflicted
+++ resolved
@@ -1,8 +1,5 @@
 #!/usr/bin/env python3
 # -*- coding: utf-8 -*-
-<<<<<<< HEAD
-"""Module to test batch creation using interface 3"""
-=======
 """Module to test batch creation using interface 2"""
 
 import os
@@ -11,44 +8,31 @@
 sys.path.append(os.path.abspath(os.path.join(os.path.dirname(__file__), '..')))
 
 import utility  # pylint: disable=C0413
->>>>>>> 58460d55
 
 
 def adversary_create(batch_job):
     """Test adversary creation"""
-<<<<<<< HEAD
-    adversary = batch_job.group('Adversary', 'adversary-002')
-=======
     name = 'adversary-002'
     xid = utility._create_xid('adversary', name)
     adversary = batch_job.group('Adversary', name, xid=xid)
->>>>>>> 58460d55
     adversary.attribute('Description', 'Example Description', True)
     adversary.tag('Example Tag')
 
 
 def campaign_create(batch_job):
     """Test campaign creation"""
-<<<<<<< HEAD
-    campaign = batch_job.group('Campaign', 'campaign-002')
-=======
     name = 'campaign-002'
     xid = utility._create_xid('campaign', name)
     campaign = batch_job.group('Campaign', name, xid=xid)
->>>>>>> 58460d55
     campaign.attribute('Description', 'Example Description', True)
     campaign.tag('Example Tag')
 
 
 def document_create(batch_job):
     """Test document creation"""
-<<<<<<< HEAD
-    document = batch_job.group('Document', 'document-002')
-=======
     name = 'document-002'
     xid = utility._create_xid('document', name)
     document = batch_job.group('Document', name, xid=xid)
->>>>>>> 58460d55
     document.add_file('test.txt', 'Document content')
     document.attribute('Description', 'Example Description', True)
     document.tag('Example Tag')
@@ -56,13 +40,9 @@
 
 def document_malware_create(batch_job):
     """Test malware document creation"""
-<<<<<<< HEAD
-    document = batch_job.group('Document', 'document-malware-002')
-=======
     name = 'document-malware-002'
     xid = utility._create_xid('document', name)
     document = batch_job.group('Document', name, xid=xid)
->>>>>>> 58460d55
     document.add_key_value('file_data', {'fileContent': 'test', 'type': 'Document'})
     document.add_key_value('fileName', 'test.pdf')
     document.add_key_value('malware', True)
@@ -73,13 +53,9 @@
 
 def email_create(batch_job):
     """Test email creation"""
-<<<<<<< HEAD
-    email = batch_job.group('Email', 'email-002')
-=======
     name = 'email-002'
     xid = utility._create_xid('email', name)
     email = batch_job.group('Email', name, xid=xid)
->>>>>>> 58460d55
     email.add_key_value('subject', 'Greetings!')
     email.add_key_value('header', 'This is just a test')
     email.add_key_value('body', 'This is just a test')
@@ -89,52 +65,36 @@
 
 def event_create(batch_job):
     """Test event creation"""
-<<<<<<< HEAD
-    event = batch_job.group('Event', 'event-002')
-=======
     name = 'event-002'
     xid = utility._create_xid('event', name)
     event = batch_job.group('Event', name, xid=xid)
->>>>>>> 58460d55
     event.attribute('Description', 'Example Description', True)
     event.tag('Example Tag')
 
 
 def incident_create(batch_job):
     """Test incident creation"""
-<<<<<<< HEAD
-    incident = batch_job.group('Incident', 'incident-002')
-=======
     name = 'incident-002'
     xid = utility._create_xid('incident', name)
     incident = batch_job.group('Incident', name, xid=xid)
->>>>>>> 58460d55
     incident.attribute('Description', 'Example Description', True)
     incident.tag('Example Tag')
 
 
 def intrusion_set_create(batch_job):
     """Test intrusion set creation"""
-<<<<<<< HEAD
-    intrusion_set = batch_job.group('Intrusion Set', 'intrusion_set-002')
-=======
     name = 'intrusion_set-002'
     xid = utility._create_xid('intrusion set', name)
     intrusion_set = batch_job.group('Intrusion Set', name, xid=xid)
->>>>>>> 58460d55
     intrusion_set.attribute('Description', 'Example Description', True)
     intrusion_set.tag('Example Tag')
 
 
 def report_create(batch_job):
     """Test report creation"""
-<<<<<<< HEAD
-    report = batch_job.group('Report', 'report-002')
-=======
     name = 'report-002'
     xid = utility._create_xid('report', name)
     report = batch_job.group('Report', name, xid=xid)
->>>>>>> 58460d55
     report.add_file('test.txt', 'Report content')
     report.attribute('Description', 'Example Description', True)
     report.tag('Example Tag')
@@ -142,13 +102,9 @@
 
 def signature_create(batch_job):
     """Test signature creation"""
-<<<<<<< HEAD
-    signature = batch_job.group('Signature', 'signature-002')
-=======
     name = 'signature-002'
     xid = utility._create_xid('signature', name)
     signature = batch_job.group('Signature', name, xid=xid)
->>>>>>> 58460d55
     signature.add_key_value('fileName', 'test.snort')
     signature.add_key_value('fileType', 'Snort')
     signature.add_key_value('fileText', 'This is just a test...')
@@ -158,12 +114,8 @@
 
 def threat_create(batch_job):
     """Test threat creation"""
-<<<<<<< HEAD
-    threat = batch_job.group('Threat', 'threat-002')
-=======
     name = 'threat-002'
     xid = utility._create_xid('threat', name)
     threat = batch_job.group('Threat', name, xid=xid)
->>>>>>> 58460d55
     threat.attribute('Description', 'Example Description', True)
     threat.tag('Example Tag')