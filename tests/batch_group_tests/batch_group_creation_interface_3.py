--- conflicted
+++ resolved
@@ -7,11 +7,7 @@
 
 sys.path.append(os.path.abspath(os.path.join(os.path.dirname(__file__), '..')))
 
-<<<<<<< HEAD
-import cleaner  # pylint: disable=C0413
-=======
 import utility  # pylint: disable=C0413
->>>>>>> 58460d55
 
 
 def adversary_create(batch_job):
@@ -20,11 +16,7 @@
         {
             'name': 'adversary-003',
             'type': 'Adversary',
-<<<<<<< HEAD
-            'xid': cleaner._create_xid('Adversary', 'adversary-003'),  # pylint: disable=W0212
-=======
             'xid': utility._create_xid('Adversary', 'adversary-003'),  # pylint: disable=W0212
->>>>>>> 58460d55
             'attribute': [
                 {'displayed': True, 'type': 'Description', 'value': 'Example Description'}
             ],
@@ -39,11 +31,7 @@
         {
             'name': 'campaign-003',
             'type': 'Campaign',
-<<<<<<< HEAD
-            'xid': cleaner._create_xid('Campaign', 'campaign-003'),  # pylint: disable=W0212
-=======
             'xid': utility._create_xid('Campaign', 'campaign-003'),  # pylint: disable=W0212
->>>>>>> 58460d55
             'attribute': [
                 {'displayed': True, 'type': 'Description', 'value': 'Example Description'}
             ],
@@ -60,11 +48,7 @@
             'fileName': 'test.txt',
             'fileContent': 'Document content',
             'type': 'Document',
-<<<<<<< HEAD
-            'xid': cleaner._create_xid('Document', 'document-003'),  # pylint: disable=W0212
-=======
             'xid': utility._create_xid('Document', 'document-003'),  # pylint: disable=W0212
->>>>>>> 58460d55
             'attribute': [
                 {'displayed': True, 'type': 'Description', 'value': 'Example Description'}
             ],
@@ -82,11 +66,7 @@
             'fileContent': 'Document content',
             'type': 'Document',
             'malware': True,
-<<<<<<< HEAD
-            'xid': cleaner._create_xid('Document', 'document-malware-003'),  # pylint: disable=W0212
-=======
             'xid': utility._create_xid('Document', 'document-malware-003'),  # pylint: disable=W0212
->>>>>>> 58460d55
             'attribute': [
                 {'displayed': True, 'type': 'Description', 'value': 'Example Description'}
             ],
@@ -101,11 +81,7 @@
         {
             'name': 'email-003',
             'type': 'Email',
-<<<<<<< HEAD
-            'xid': cleaner._create_xid('Email', 'email-003'),  # pylint: disable=W0212
-=======
             'xid': utility._create_xid('Email', 'email-003'),  # pylint: disable=W0212
->>>>>>> 58460d55
             'attribute': [
                 {'displayed': True, 'type': 'Description', 'value': 'Example Description'}
             ],
@@ -123,11 +99,7 @@
         {
             'name': 'event-003',
             'type': 'Event',
-<<<<<<< HEAD
-            'xid': cleaner._create_xid('Event', 'event-003'),  # pylint: disable=W0212
-=======
             'xid': utility._create_xid('Event', 'event-003'),  # pylint: disable=W0212
->>>>>>> 58460d55
             'attribute': [
                 {'displayed': True, 'type': 'Description', 'value': 'Example Description'}
             ],
@@ -142,11 +114,7 @@
         {
             'name': 'incident-003',
             'type': 'Incident',
-<<<<<<< HEAD
-            'xid': cleaner._create_xid('Incident', 'incident-003'),  # pylint: disable=W0212
-=======
             'xid': utility._create_xid('Incident', 'incident-003'),  # pylint: disable=W0212
->>>>>>> 58460d55
             'attribute': [
                 {'displayed': True, 'type': 'Description', 'value': 'Example Description'}
             ],
@@ -161,11 +129,7 @@
         {
             'name': 'intrusion_set-003',
             'type': 'Intrusion Set',
-<<<<<<< HEAD
-            'xid': cleaner._create_xid(  # pylint: disable=W0212
-=======
             'xid': utility._create_xid(  # pylint: disable=W0212
->>>>>>> 58460d55
                 'Intrusion Set', 'intrusion_set-003'
             ),
             'attribute': [
@@ -184,11 +148,7 @@
             'fileName': 'test.txt',
             'fileContent': 'Report content',
             'type': 'Report',
-<<<<<<< HEAD
-            'xid': cleaner._create_xid('Report', 'report-003'),  # pylint: disable=W0212
-=======
             'xid': utility._create_xid('Report', 'report-003'),  # pylint: disable=W0212
->>>>>>> 58460d55
             'attribute': [
                 {'displayed': True, 'type': 'Description', 'value': 'Example Description'}
             ],
@@ -206,11 +166,7 @@
             'fileType': 'Snort',
             'fileText': 'Signature content',
             'type': 'Signature',
-<<<<<<< HEAD
-            'xid': cleaner._create_xid('Signature', 'signature-003'),  # pylint: disable=W0212
-=======
             'xid': utility._create_xid('Signature', 'signature-003'),  # pylint: disable=W0212
->>>>>>> 58460d55
             'attribute': [
                 {'displayed': True, 'type': 'Description', 'value': 'Example Description'}
             ],
@@ -225,11 +181,7 @@
         {
             'name': 'threat-003',
             'type': 'Threat',
-<<<<<<< HEAD
-            'xid': cleaner._create_xid('Threat', 'threat-003'),  # pylint: disable=W0212
-=======
             'xid': utility._create_xid('Threat', 'threat-003'),  # pylint: disable=W0212
->>>>>>> 58460d55
             'attribute': [
                 {'displayed': True, 'type': 'Description', 'value': 'Example Description'}
             ],
