#!/usr/bin/env python3
# -*- coding: utf-8 -*-
"""Module to test batch indicator creation using interface 3"""

import os
import sys

sys.path.append(os.path.abspath(os.path.join(os.path.dirname(__file__), '..')))

<<<<<<< HEAD
import cleaner  # pylint: disable=C0413
=======
import utility  # pylint: disable=C0413
>>>>>>> 58460d55


def _add_indicator(batch_job, type_, summary):
    """Test indicator creation"""
    batch_job.add_indicator(
        {
            'type': type_,
            'rating': 5.00,
            'confidence': 100,
            'summary': summary,
            'attribute': [
                {'type': 'Description', 'displayed': True, 'value': 'Example Description'}
            ],
<<<<<<< HEAD
            'xid': cleaner._create_xid(type_, summary),  # pylint: disable=W0212
=======
            'xid': utility._create_xid(type_, summary),  # pylint: disable=W0212
>>>>>>> 58460d55
        }
    )


def address_create(batch_job):
    """Test address creation"""
    _add_indicator(batch_job, 'Address', '123.124.125.126')


def email_address_create(batch_job):
    """Test email address creation"""
    _add_indicator(batch_job, 'EmailAddress', 'bad@dfadsfaddsfa.com')


def file_create(batch_job):
    """Test file creation"""
    _add_indicator(batch_job, 'File', '{} : {} : {}'.format('a' * 32, 'b' * 40, 'c' * 64))


def host_create(batch_job):
    """Test host creation"""
    _add_indicator(batch_job, 'Host', 'dfadsfaddsfa.com')


def url_create(batch_job):
    """Test url creation"""
    _add_indicator(batch_job, 'Url', 'https://dfadsfaddsfa.com/index.html')<|MERGE_RESOLUTION|>--- conflicted
+++ resolved
@@ -7,11 +7,7 @@
 
 sys.path.append(os.path.abspath(os.path.join(os.path.dirname(__file__), '..')))
 
-<<<<<<< HEAD
-import cleaner  # pylint: disable=C0413
-=======
 import utility  # pylint: disable=C0413
->>>>>>> 58460d55
 
 
 def _add_indicator(batch_job, type_, summary):
@@ -25,11 +21,7 @@
             'attribute': [
                 {'type': 'Description', 'displayed': True, 'value': 'Example Description'}
             ],
-<<<<<<< HEAD
-            'xid': cleaner._create_xid(type_, summary),  # pylint: disable=W0212
-=======
             'xid': utility._create_xid(type_, summary),  # pylint: disable=W0212
->>>>>>> 58460d55
         }
     )
 
