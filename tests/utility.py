--- conflicted
+++ resolved
@@ -7,16 +7,7 @@
 import os
 import sys
 
-<<<<<<< HEAD
-sys.path.append(os.path.abspath(os.path.join(os.path.dirname(__file__), '.')))
-
-import validator  # pylint: disable=C0413
-import cleaner  # pylint: disable=C0413
-
-import tcex  # pylint: disable=C0413
-=======
 import tcex
->>>>>>> 58460d55
 
 sys.path.append(os.path.abspath(os.path.join(os.path.dirname(__file__), '.')))
 
@@ -28,15 +19,9 @@
     """Initialize the tcex instance."""
     tcex_instance = tcex.TcEx()
     tcex_instance.log.debug(
-<<<<<<< HEAD
         'Creating content in {}. If this is not correct, pass in a different owner name using the '
-        '--api_default_org flag.'
-    ).format(tcex_instance.args.api_default_org)
-=======
-        'Creating content in {}. '.format(tcex_instance.args.api_default_org) +
-        'If this is not correct, pass in a different owner name using the --api_default_org flag.'
+        '--api_default_org flag.'.format(tcex_instance.args.api_default_org)
     )
->>>>>>> 58460d55
     tcex_instance.args.api_access_id = os.environ['API_ACCESS_ID']
     tcex_instance.args.tc_temp_path = 'log'
     # this manually sets the logging level
