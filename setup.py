--- conflicted
+++ resolved
@@ -26,10 +26,7 @@
     'redis>=2.10.6',
     'requests>=2.18.4',
     'six>=1.11.0',
-<<<<<<< HEAD
-=======
     'stdlib-list',
->>>>>>> 58460d55
     'tzlocal',
 ]
 if sys.version_info < (3,):
